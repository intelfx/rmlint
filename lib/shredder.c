/*
 *  This file is part of rmlint.
 *
 *  rmlint is free software: you can redistribute it and/or modify
 *  it under the terms of the GNU General Public License as published by
 *  the Free Software Foundation, either version 3 of the License, or
 *  (at your option) any later version.
 *
 *  rmlint is distributed in the hope that it will be useful,
 *  but WITHOUT ANY WARRANTY; without even the implied warranty of
 *  MERCHANTABILITY or FITNESS FOR A PARTICULAR PURPOSE.  See the
 *  GNU General Public License for more details.
 *
 *  You should have received a copy of the GNU General Public License
 *  along with rmlint.  If not, see <http://www.gnu.org/licenses/>.
 *
 * Authors:
 *
 *  - Christopher <sahib> Pahl 2010-2020 (https://github.com/sahib)
 *  - Daniel <SeeSpotRun> T.   2014-2020 (https://github.com/SeeSpotRun)
 *
 * Hosted on http://github.com/sahib/rmlint
 *
 */

#include "session.h"
#include "shredder.h"


#include "formats.h"
#include "hasher.h"
#include "md-scheduler.h"
#include "preprocess.h"
#include "xattr.h"

/* Enable extra debug messages? */
#define _RM_SHRED_DEBUG 0

/* This is the engine of rmlint for file duplicate matching.
 *
 * Files are compared in progressive "generations" to identify matching
 * clusters termed "ShredGroup"s:
 * Generation 0: Same size files
 * Generation 1: Same size and same hash of first  ~16kB
 * Generation 2: Same size and same hash of first  ~50MB
 * Generation 3: Same size and same hash of first ~100MB
 * Generation 3: Same size and same hash of first ~150MB
 * ... and so on until the end of the file is reached.
 *
 * The default step size can be configured below.
 *
 *
 * The clusters and generations look something like this:
 *
 *+-------------------------------------------------------------------------+
 *|     Initial list after filtering and preprocessing                      |
 *+-------------------------------------------------------------------------+
 *          | same size                   | same size           | same size
 *   +------------------+           +------------------+    +----------------+
 *   |   ShredGroup 1   |           |   ShredGroup 2   |    |   ShredGroup 3 |
 *   |F1,F2,F3,F4,F5,F6 |           |F7,F8,F9,F10,F11  |    |   F12,F13      |
 *   +------------------+           +------------------+    +----------------+
 *       |            |                 |            |
 *  +------------+ +----------+     +------------+  +---------+  +----+ +----+
 *  | Child 1.1  | |Child 1.2 |     | Child 2.1  |  |Child 2.2|  |3.1 | |3.2 |
 *  | F1,F3,F6   | |F2,F4,F5  |     |F7,F8,F9,F10|  |  F11    |  |F12 | |F13 |
 *  |(hash=hash1 | |(hash=h2) |     |(hash=h3)   |  |(hash=h4)|  |(h5)| |(h6)|
 *  +------------+ +----------+     +------------+  +---------+  +----+ +----+
 *       |            |                |        |              \       \
 *   +----------+ +-----------+  +-----------+ +-----------+    free!   free!
 *   |Child1.1.1| |Child 1.2.1|  |Child 2.2.1| |Child 2.2.2|
 *   |F1,F3,F6  | |F2,F4,F5   |  |F7,F9,F10  | |   F8      |
 *   +----------+ +-----------+  +-----------+ +-----------+
 *               \             \              \             \
 *                rm!           rm!            rm!           free!
 *
 *
 * The basic workflow is:
 * 1. One worker thread is established for each physical device
 * 2. The device thread picks a file from its queue, reads the next increment of that
 *    file, and sends it to a hashing thread.
 * 3. Depending on some logic ("shredder_waiting"), the device thread may wait for the
 *    file increment to finish hashing, or may move straight on to the next file in
 *    the queue.  The "shredder_waiting" logic aims to reduce disk seeks on rotational
 *    devices.
 * 4. The hashed fragment result is "sifted" into a child RmShredGroup of its parent
 *    group, and unlinked it from its parent.
 * 5. (a) If the child RmShredGroup needs hashing (ie >= 2 files and not completely hashed
 *    yet) then the file is pushed back to the device queue for further hashing;
 *    (b) If the file is not completely hashed but is the only file in the group (or
 *    otherwise fails criteria such as --must-match-tagged) then it is retained by the
 *    child RmShredGroup until a suitable sibling arrives, whereupon it is released to
 *    the device queue.
 *    (c) If the file has finished hashing, it is retained by the child RmShredGroup
 *    until its parent and all ancestors have finished processing, whereupon the file
 *    is sent to the "result factory" (if >= 2 files in the group) or discarded.
 *
 * In the above example, the hashing order will depend on the "shredder_waiting" logic.
 *    On a rotational device the hashing order should end up being something like:
 *         F1.1 F2.1 (F3.1,F3.2), (F4.1,F4.2), (F5.1,F5.2,F5.3)...
 *                        ^            ^            ^    ^
 *        (^ indicates where hashing could continue on to a second increment (avoiding a
 *           disk seek) because there was already a matching file after the first
 *           increment)
 *
 *    On a non-rotational device where there is no seek penalty, the hashing order is:
 *         F1.1 F2.1 F3.1 F4.1 F5.1...
 *
 *
 * The threading looks somewhat like this for two devices:
 *
 *                          +----------+
 *                          |  Result  |
 *                          |  Factory |
 *                          |  Pipe    |
 *                          +----------+
 *                                ^
 *                                |
 *                        +--------------+
 *                        | Matched      |
 *                        | fully-hashed |
 *                        | dupe groups  |
 *    Device #1           +--------------+      Device #2
 *                                ^
 * +-------------------+          |          +-------------------+
 * | RmShredDevice     |          |          | RmShredDevice     |
 * | Worker            |          |          | Worker            |
 * | +-------------+   |          |          | +-------------+   |
 * | | File Queue  |<--+----+     |     +----+>| File Queue  |   |
 * | +-------------+   |    |     |     |    | +-------------+   |
 * | pop from          |    |     |     |    |        pop from   |
 * |  queue            |    |     |     |    |         queue     |
 * |     |             |    |     |     |    |            |      |
 * |     |<--Continue  |    |     |     |    | Continue-->|      |
 * |     |     ^       |    |     |     |    |      ^     |      |
 * |     v     |       |    |     |     |    |      |     v      |
 * |   Read    |       |    |     |     |    |      |    Read    |
 * |     |     |       |    |     |     |    |      |     |      |
 * |     |     |       |    |     |     |    |      |     |      |
 * |     |     |       |  Device  |  Device  |      |     |      |
 * |    [1]    |       |   Not    |    Not   |      |    [1]     |
 * +-----|-----+-------+ Waiting  |  Waiting +------|-----|------+
 *       |     |            |     |     |           |     |
 *       |     |            |     |     |           |     |
 *       |  Device  +-------+-----+-----+------+  Device  |
 *       | Waiting  |         Sifting          | Waiting  |
 *       |     |    |  (Identifies which       |    |     |
 *       |     -----+  partially-hashed files  +----+     |
 *       |          |  qualify for further     |          |
 *       |     +--->|  hashing)                |<--+      |
 *       |     |    |                          |   |      |
 *       |     |    +--------------------------+   |      |
 *       |     |         ^            |            |      |
 *       |     |         |            v            |      |
 *       |     |  +----------+   +----------+      |      |
 *       |     |  |Initial   |   | Rejects  |      |      |
 *       |     |  |File List |   |          |      |      |
 *       |     |  +----------+   +----------+      |      |
 *       |     |                                   |      |
 *  +----+-----+-----------------------------------+------+----+
 *  |    v     |        Hashing Pool               |      v    |
 *  |  +----------+                              +----------+  |
 *  |  |Hash Pipe |                              |Hash Pipe |  |
 *  |  +----------+                              +----------+  |
 *  +----------------------------------------------------------+
 *
 *  Note [1] - at this point the read results are sent to the hashpipe
 *             and the Device must decide if it is worth waiting for
 *             the hashing/sifting result; if not then the device thread
 *             will immediately pop the next file from its queue.
 *
 *
 *
 * Every subbox left and right are the task that are performed.
 *
 * The Device Workers, Hash Pipes and Finisher Pipe run as separate threads
 * managed by GThreadPool.  Note that while they are implemented as
 * GThreadPools, the hashers and finisher are limited to 1 thread eash
 * hence the term "pipe" is more appropriate than "pool".  This is
 * particularly important for hashing because hash functions are generally
 * order-dependent, ie hash(ab) != hash(ba); the only way to ensure hashing
 * tasks are complete in correct sequence is to use a single pipe.
 *
 * The Device Workers work sequentially through the queue of hashing
 * jobs; if the device is rotational then the files are sorted in order of
 * disk offset in order to reduce seek times.
 *
 * The Devlist Manager calls the hasher library (see hasher.c) to read one
 * file at a time.  The hasher library takes care of read buffers, hash
 * pipe allocation, etc.  Once the hasher is done, the result is sent back
 * via callback to rm_shred_hash_callback.
 *
 * If "shredder_waiting" has been flagged then the callback sends the file
 * back to the Device Worker thread via a GAsyncQueue, whereupon the Device
 * Manager does a quick check to see if it can continue with the same file;
 * if not then a new file is taken from the device queue.
 *
 * The RmShredGroups don't have a thread managing them, instead the individual
 * Device Workers and/or hash pipe callbacks write to the RmShredGroups
 * under mutex protection.
 *
 *
 * The main ("foreground") thread waits for the Devlist Managers to
 * finish their sequential walk through the files.  If there are still
 * files to process on the device, the initial thread sends them back to
 * the GThreadPool for another pass through the files.
 *
 *
 *
 * Additional notes regarding "paranoid" hashing:
 *
 * The default file matching method uses the BLAKE2B cryptographic hash; there are
 * several other hash functions available as well. The data hashing is somewhat
 * cpu-intensive but this is handled by separate threads (the hash pipes) so
 * generally doesn't bottleneck rmlint (as long as CPU exceeds disk reading
 * speed).  The subsequent hash matching is very fast because we only
 * need to compare 32 bytes (in the case of BLAKE2B) to find matching files.
 *
 * The "paranoid" method uses byte-by-byte comparison.  In the implementation,
 * this is masqueraded as a hash function, but there is no hashing involved.
 * Instead, the whole data increment is kept in memory.  This introduces 2 new
 * challenges:
 *
 * (1) Memory management.  In order to avoid overflowing mem availability, we
 * limit the number of concurrent active RmShredGroups and also limit the size
 * of each file increment.
 *
 * (2) Matching time.  Unlike the conventional hashing strategy (CPU-intensive
 * hashing followed by simple matching), the paranoid method requires
 * almost no CPU during reading/hashing, but requires a large memcmp() at the
 * end to find matching files/groups.
 *
 * That would not be a bottleneck as long as the reader thread still has other
 * files that it can go and read while the hasher/sorter does the memcmp in
 * parallel... but unfortunately the memory management issue means that's not
 * always an option and so reading gets delayed while waiting for the memcmp()
 * to catch up.  Two strategies are used to speed this up:
 *
 * (a) Pre-matching of candidate digests.  During reading/hashing, as each
 * buffer (4096 bytes) is read in, it can be checked against a "twin candidate".
 * We can send twin candidates to the hash pipe at any time via
 * rm_digest_send_match_candidate().  If the correct twin candidate has been
 * sent, then when the increment is finished the matching has already been done,
 * and rm_digest_equal() is almost instantaneous.
 *
 * (b) Shadow hash.  A lightweight hash (Murmor) is calculated and used for
 * hashtable lookup to quickly identify potential matches.  This saves time in
 * the case of RmShredGroups with large number of child groups and where the
 * pre-matching strategy failed.
 * */

/*
 * Below some performance controls are listed that may impact performance.
 * Controls are sorted by subjectve importanceness.
 */

////////////////////////////////////////////
// OPTIMISATION PARAMETERS FOR DECIDING   //
// HOW MANY BYTES TO READ BEFORE STOPPING //
// TO COMPARE PROGRESSIVE HASHES          //
////////////////////////////////////////////

/* how many pages can we read in (seek_time)/(CHEAP)? (use for initial read) */
#define SHRED_BALANCED_PAGES (4)

/* How large a single page is (typically 4096 bytes but not always)*/
#define SHRED_PAGE_SIZE (sysconf(_SC_PAGESIZE))

#define SHRED_MAX_READ_FACTOR \
    ((256 * 1024 * 1024) / SHRED_BALANCED_PAGES / SHRED_PAGE_SIZE)

/* Maximum increment size for paranoid digests.  This is smaller than for other
 * digest types due to memory management issues.
 * 16MB should be big enough buffer size to make seek time fairly insignificant
 * relative to sequential read time, eg 16MB read at typical 100 MB/s read
 * rate = 160ms read vs typical seek time 10ms*/
#define SHRED_PARANOID_BYTES (16 * 1024 * 1024)

/* When paranoid hashing, if a file increments is larger
 * than SHRED_PREMATCH_THRESHOLD, we take a guess at the likely
 * matching file and do a progressive memcmp() on each buffer
 * rather than waiting until the whole increment has been read
 * */
#define SHRED_PREMATCH_THRESHOLD (0)

/* empirical estimate of mem usage per file (excluding read buffers and
 * paranoid digests) */
#define SHRED_AVERAGE_MEM_PER_FILE (100)

/* Maximum number of bytes before worth_waiting becomes false */
#define SHRED_TOO_MANY_BYTES_TO_WAIT (64 * 1024 * 1024)

///////////////////////////////////////////////////////////////////////
//    INTERNAL STRUCTURES, WITH THEIR INITIALISERS AND DESTROYERS    //
///////////////////////////////////////////////////////////////////////

/////////* The main extra data for the duplicate finder *///////////

typedef struct RmShredTag {
    RmSession *session;
    GMutex hash_mem_mtx;
    gint64 paranoid_mem_alloc; /* how much memory to allocate for paranoid checks */
    gint32 active_groups; /* how many shred groups active (only used with paranoid) */
    RmHasher *hasher;
    GThreadPool *result_pool;
    /* threadpool for progress counters to avoid blocking delays in
     * rm_shred_adjust_counters */
    GThreadPool *counter_pool;
    gint32 page_size;
    bool mem_refusing;

    GMutex lock;

    gint32 remaining_files;
    gint64 remaining_bytes;

    bool after_preprocess : 1;

} RmShredTag;

#define NEEDS_PREF(group) \
    (group->session->cfg->must_match_tagged || group->session->cfg->keep_all_untagged)
#define NEEDS_NPREF(group) \
    (group->session->cfg->must_match_untagged || group->session->cfg->keep_all_tagged)
#define NEEDS_NEW(group) \
    (group->session->cfg->min_mtime)


typedef struct RmShredGroup {
    /* holding queue for files; they are held here until the group first meets
     * criteria for further hashing (normally just 2 or more files, but sometimes
     * related to preferred path counts)
     * */
    GQueue *held_files;

    /* link(s) to next generation of RmShredGroups(s) which have this RmShredGroup as
     * parent*/
    GHashTable *children;

    /* RmShredGroup of the same size files but with lower RmFile->hash_offset;
     * getsset to null when parent dies
     * */
    struct RmShredGroup *parent;

    /* total number of files that have passed through this group (including
     * bundled hardlinked files and ext_cksum twins) */
    gsize num_files;

    /* number of file clusters */
    gsize n_clusters;

    /* number of file clusters that don't have external checksums */
    gsize n_unhashed_clusters;

    /* number of distinct inodes */
    gsize n_inodes;

    /* number of pending digests (ignores clustered files)*/
    gsize num_pending;

    /* list of in-progress paranoid digests, used for pre-matching */
    GList *in_progress_digests;

    /* number of files from "preferred" paths */
    gsize n_pref;

    /* number of files from "non-preferred" paths */
    gsize n_npref;

    /* number of files newer than cfg->min_mtime */
    gsize n_new;

    /* set if group has been greenlighted by paranoid mem manager */
    bool is_active : 1;

    /* if whole group has same basename, pointer to first file, else null */
    RmFile *unique_basename;

    /* initially RM_SHRED_GROUP_DORMANT; triggered as soon as we have >= 2 files
     * and meet preferred path and will go to either RM_SHRED_GROUP_HASHING or
     * RM_SHRED_GROUP_FINISHING.  When switching from dormant to hashing, all
     * held_files are released and future arrivals go straight to hashing
     * */
    RmShredGroupStatus status;

    /* file size of files in this group */
    RmOff file_size;

    /* file hash_offset when files arrived in this group */
    RmOff hash_offset;

    /* file hash_offset for next increment */
    RmOff next_offset;

    /* Factor of SHRED_BALANCED_PAGES to read next time */
    gint64 offset_factor;

    /* allocated memory for paranoid hashing */
    RmOff mem_allocation;

    /* checksum structure taken from first file to enter the group.  This allows
     * digests to be released from RmFiles and memory freed up until they
     * are required again for further hashing.*/
    RmDigestType digest_type;
    RmDigest *digest;

    /* lock for access to this RmShredGroup */
    GMutex lock;

    /* Reference to main */
    const RmSession *session;
} RmShredGroup;

typedef struct RmSignal {
    GMutex lock;
    GCond cond;
    gboolean done;
} RmSignal;

static RmSignal *rm_signal_new(void) {
    RmSignal *self = g_slice_new(RmSignal);
    g_mutex_init(&self->lock);
    g_cond_init(&self->cond);
    self->done = FALSE;
    return self;
}

static void rm_signal_wait(RmSignal *signal) {
    g_mutex_lock(&signal->lock);
    {
        while(!signal->done) {
            g_cond_wait(&signal->cond, &signal->lock);
        }
    }
    g_mutex_unlock(&signal->lock);
    g_mutex_clear(&signal->lock);
    g_cond_clear(&signal->cond);
    g_slice_free(RmSignal, signal);
}

static void rm_signal_done(RmSignal *signal) {
    g_mutex_lock(&signal->lock);
    {
        signal->done = TRUE;
        g_cond_signal(&signal->cond);
    }
    g_mutex_unlock(&signal->lock);
}

/////////// RmShredGroup ////////////////

/* allocate and initialise new RmShredGroup; uses file's digest type if available */
static RmShredGroup *rm_shred_group_new(RmFile *file) {
    RmShredGroup *self = g_slice_new0(RmShredGroup);

    if(file->digest) {
        self->digest_type = file->digest->type;
        self->digest = file->digest;
        file->digest = NULL;
    }

    self->parent = file->shred_group;
    self->session = file->session;

    if(self->parent) {
        self->offset_factor = MIN(self->parent->offset_factor * 8, SHRED_MAX_READ_FACTOR);
    } else {
        self->offset_factor = 1;
    }

    self->held_files = g_queue_new();
    self->file_size = file->file_size;
    self->hash_offset = file->hash_offset;

    self->session = file->session;

    g_mutex_init(&self->lock);

    return self;
}

//////////////////////////////////
// OPTIMISATION AND MEMORY      //
// MANAGEMENT ALGORITHMS        //
//////////////////////////////////

/* Compute optimal size for next hash increment call this with group locked */
static gint32 rm_shred_get_read_size(RmFile *file, RmShredTag *tag) {
    g_assert(file);
    RmShredGroup *group = file->shred_group;
    g_assert(group);

    gint32 result = 0;

    /* calculate next_offset property of the RmShredGroup */
    g_assert(tag);
    RmOff balanced_bytes = tag->page_size * SHRED_BALANCED_PAGES;
    RmOff target_bytes = balanced_bytes * group->offset_factor;
    if(group->next_offset == 2) {
        file->fadvise_requested = 1;
    }

    /* round to even number of pages, round up to MIN_READ_PAGES */
    RmOff target_pages = MAX(target_bytes / tag->page_size, 1);
    target_bytes = target_pages * tag->page_size;

    /* test if cost-effective to read the whole file */
    if(group->hash_offset + target_bytes + (balanced_bytes) >= group->file_size) {
        group->next_offset = group->file_size;
        file->fadvise_requested = 1;
    } else {
        group->next_offset = group->hash_offset + target_bytes;
    }

    /* for paranoid digests, make sure next read is not > max size of paranoid buffer */
    if(group->digest_type == RM_DIGEST_PARANOID) {
        group->next_offset =
            MIN(group->next_offset, group->hash_offset + SHRED_PARANOID_BYTES);
    }

    file->status = RM_FILE_STATE_NORMAL;
    result = (group->next_offset - file->hash_offset);

    return result;
}

/* Memory manager (only used for RM_DIGEST_PARANOID at the moment
 * but could also be adapted for other digests if very large
 * filesystems are contemplated)
 */

static void rm_shred_mem_return(RmShredGroup *group) {
    if(group->is_active) {
        RmShredTag *tag = group->session->shredder;
        g_mutex_lock(&tag->hash_mem_mtx);
        {
            tag->paranoid_mem_alloc += group->mem_allocation;
            tag->active_groups--;
            group->is_active = FALSE;
#if _RM_SHRED_DEBUG
            rm_log_debug_line("Mem avail %" LLI ", active groups %d. " YELLOW
                              "Returned %" LLU " bytes for paranoid hashing.",
                              tag->paranoid_mem_alloc,
                              tag->active_groups,
                              group->mem_allocation);
#endif
            tag->mem_refusing = FALSE;
            if(group->digest) {
                g_assert(group->digest->type == RM_DIGEST_PARANOID);
                rm_digest_free(group->digest);
                group->digest = NULL;
            }
        }
        g_mutex_unlock(&tag->hash_mem_mtx);
        group->mem_allocation = 0;
    }
}

/* what is the maximum number of files that a group may end up with (including
 * parent, grandparent etc group files that haven't been hashed yet)?
 */
static gulong rm_shred_group_potential_file_count(RmShredGroup *group) {
    if(group) {
        return group->num_pending + rm_shred_group_potential_file_count(group->parent);
    } else {
        return 0;
    }
}

/* Governor to limit memory usage by limiting how many RmShredGroups can be
 * active at any one time
 * NOTE: group_lock must be held before calling rm_shred_check_paranoid_mem_alloc
 */
static bool rm_shred_check_paranoid_mem_alloc(RmShredGroup *group,
                                              int active_group_threshold) {
    if(group->status >= RM_SHRED_GROUP_HASHING) {
        /* group already committed */
        return true;
    }

    gint64 mem_required =
        (rm_shred_group_potential_file_count(group) / 2 + 1) *
        MIN(group->file_size - group->hash_offset, SHRED_PARANOID_BYTES);

    bool result = FALSE;
    RmShredTag *tag = group->session->shredder;
    g_mutex_lock(&tag->hash_mem_mtx);
    {
        gint64 inherited = group->parent ? group->parent->mem_allocation : 0;

        if(mem_required <= tag->paranoid_mem_alloc + inherited ||
           (tag->active_groups <= active_group_threshold)) {
            /* ok to proceed */
            /* only take what we need from parent */
            inherited = MIN(inherited, mem_required);
            if(inherited > 0) {
                group->parent->mem_allocation -= inherited;
                group->mem_allocation += inherited;
            }

            /* take the rest from bank */
            gint64 borrowed =
                MIN(mem_required - inherited, (gint64)tag->paranoid_mem_alloc);
            tag->paranoid_mem_alloc -= borrowed;
            group->mem_allocation += borrowed;

            if(tag->mem_refusing) {
                rm_log_debug_line("Mem avail %" LLI ", active groups %d. Borrowed %" LLI
                                  ". Inherited: %" LLI " bytes for paranoid hashing",
                                  tag->paranoid_mem_alloc, tag->active_groups, borrowed,
                                  inherited);

                if(mem_required > borrowed + inherited) {
                    rm_log_debug_line("...due to %i active group limit",
                                      active_group_threshold);
                }

                tag->mem_refusing = FALSE;
            }

            tag->active_groups++;
            group->is_active = TRUE;
            group->status = RM_SHRED_GROUP_HASHING;
            result = TRUE;
        } else {
            if(!tag->mem_refusing) {
                rm_log_debug_line(
                    "Mem avail %" LLI ", active groups %d. " RED
                    "Refused request for %" LLU " bytes for paranoid hashing.",
                    tag->paranoid_mem_alloc, tag->active_groups, mem_required);
                tag->mem_refusing = TRUE;
            }
            result = FALSE;
        }
    }
    g_mutex_unlock(&tag->hash_mem_mtx);

    return result;
}

///////////////////////////////////
//       Progress Reporting      //
///////////////////////////////////

typedef struct RmCounterBuffer {
    int files;
    gint64 bytes;
} RmCounterBuffer;

static RmCounterBuffer *rm_counter_buffer_new(int files, gint64 bytes) {
    RmCounterBuffer *self = g_slice_new(RmCounterBuffer);
    self->files = files;
    self->bytes = bytes;
    return self;
}

static void rm_shred_adjust_counters(RmShredTag *tag, int files, gint64 bytes) {
    g_thread_pool_push(tag->counter_pool, rm_counter_buffer_new(files, bytes), NULL);
}

static void rm_shred_counter_factory(RmCounterBuffer *buffer, RmShredTag *tag) {
    RmSession *session = tag->session;
    session->shred_files_remaining += buffer->files;
    if(buffer->files < 0) {
        session->total_filtered_files += buffer->files;
    }
    session->shred_bytes_remaining += buffer->bytes;
    rm_fmt_set_state(session->formats, (tag->after_preprocess)
                                           ? RM_PROGRESS_STATE_SHREDDER
                                           : RM_PROGRESS_STATE_PREPROCESS);

    /* fake interrupt option for debugging/testing: */
    if(tag->after_preprocess && session->cfg->fake_abort &&
       session->shred_bytes_remaining * 10 < session->shred_bytes_total * 9) {
        rm_session_abort();
        /* prevent multiple aborts */
        session->shred_bytes_total = 0;
    }
    g_slice_free(RmCounterBuffer, buffer);
}

static void rm_shred_write_group_to_xattr(const RmSession *session, GQueue *group) {
    if(session->cfg->write_cksum_to_xattr == false) {
        /* feature is not requested, bail out */
        return;
    }

    if(g_queue_get_length(group) <= 1 &&
       !(session->cfg->hash_uniques || session->cfg->hash_unmatched)) {
        /* Do not write incomplete unique file checksums */
        return;
    }

    if(session->cfg->clamp_is_used) {
        /* Not writing checksums because we're not reading the whole file. */
        return;
    }

    for(GList *iter = group->head; iter; iter = iter->next) {
        RmFile *file = iter->data;
        if(file->ext_cksum == NULL && file->digest != NULL) {
            rm_xattr_write_hash(file, (RmSession *)session);
        }
    }
}

/* Unlink RmFile from Shredder
 */
static void rm_shred_discard_file(RmFile *file, bool free_file) {
    const RmSession *session = file->session;
    RmShredTag *tag = session->shredder;

    /* update device counters (unless this file was a bundled hardlink) */
    if(file->disk) {
        rm_mds_device_ref(file->disk, -1);
        file->disk = NULL;
        rm_shred_adjust_counters(tag, -1, -(gint64)(file->file_size - file->hash_offset));
    }

    if(free_file) {
        /* toss the file (and any embedded hardlinks)*/
        rm_file_destroy(file);
    }
}

/* Push file to scheduler queue.
 * */
static void rm_shred_push_queue(RmFile *file) {
    if(file->hash_offset == 0) {
        /* first-timer; lookup disk offset */
        if(file->session->cfg->build_fiemap &&
           !rm_mounts_is_nonrotational(file->session->mounts, file->dev)) {
            RM_DEFINE_PATH(file);
            file->disk_offset = rm_offset_get_from_path(file_path, 0, NULL);
        } else {
            /* use inode number instead of disk offset */
            file->disk_offset = file->inode;
        }
    }
    rm_mds_push_task(file->disk, file->dev, file->disk_offset, NULL, file);
}

//////////////////////////////////
//    RMSHREDGROUP UTILITIES    //
//    AND SIFTING ALGORITHM     //
//////////////////////////////////

/* Free RmShredGroup and any dormant files still in its queue
 */
static void rm_shred_group_free(RmShredGroup *self, bool force_free) {
    g_assert(self);
    g_assert(self->parent == NULL); /* children should outlive their parents! */
    g_assert(self->num_pending == 0);

    RmCfg *cfg = self->session->cfg;

    bool needs_free = !(cfg->cache_file_structs) || force_free;

    if(self->held_files) {
        g_queue_foreach(self->held_files, (GFunc)rm_shred_discard_file,
                        GUINT_TO_POINTER(needs_free));
        g_queue_free(self->held_files);
        self->held_files = NULL;
    }

    if(self->digest && needs_free) {
        rm_digest_free(self->digest);
        self->digest = NULL;
    }

    if(self->children) {
        /* note: calls GDestroyNotify function rm_shred_group_make_orphan()
         * for each RmShredGroup member of self->children: */
        g_hash_table_unref(self->children);
    }

    g_assert(!self->in_progress_digests);

    g_mutex_clear(&self->lock);

    g_slice_free(RmShredGroup, self);
}

static gboolean rm_shred_group_qualifies(RmShredGroup *group) {
    return 1 &&
           (group->num_files >= 2)
           /* it takes 2 to tango */
           && (group->n_pref > 0 || !NEEDS_PREF(group))
           /* we have at least one file from preferred path, or we don't care */
           && (group->n_npref > 0 || !NEEDS_NPREF(group))
           /* we have at least one file from non-pref path, or we don't care */
           && (group->n_new > 0 || !NEEDS_NEW(group))
           /* we have at least one file newer than cfg->min_mtime, or we don't care */
           && (!group->unique_basename || !group->session->cfg->unmatched_basenames);
           /* we have more than one unique basename, or we don't care */
}

/* call unlocked; should be no contention issues since group is finished */
static void rm_shred_group_finalise(RmShredGroup *self) {
    /* return any paranoid mem allocation */
    rm_shred_mem_return(self);

    switch(self->status) {
    case RM_SHRED_GROUP_DORMANT:
        /* Group didn't need hashing, either because it didn't meet criteria,
         * or possible because all files were pre-matched */
        if(rm_shred_group_qualifies(self)) {
            /* upgrade status */
            self->status = RM_SHRED_GROUP_FINISHING;
        }
        rm_util_thread_pool_push(self->session->shredder->result_pool, self);
        break;
    case RM_SHRED_GROUP_START_HASHING:
    case RM_SHRED_GROUP_HASHING:
        /* intermediate increment group no longer required; force free */
        rm_shred_group_free(self, TRUE);
        break;
    case RM_SHRED_GROUP_FINISHING:
        /* free any paranoid buffers held in group->digest (should not be needed for
         * results processing */
        if(self->digest_type == RM_DIGEST_PARANOID) {
            rm_digest_release_buffers(self->digest);
        }
        /* send it to finisher (which takes responsibility for calling
         * rm_shred_group_free())*/
        rm_util_thread_pool_push(self->session->shredder->result_pool, self);
        break;
    case RM_SHRED_GROUP_FINISHED:
    default:
        g_assert_not_reached();
    }
}

/* Checks whether group qualifies as duplicate candidate (ie more than
 * two members and meets has_pref and NEEDS_PREF criteria).
 * Assume group already protected by group_lock.
 * */
static void rm_shred_group_update_status(RmShredGroup *group) {
    if(group->status != RM_SHRED_GROUP_DORMANT) {
        // group already hashing
        return;
    }
    if(group->hash_offset == group->file_size) {
        // hashes complete
        return;
    }
    if(!rm_shred_group_qualifies(group) && !group->session->cfg->hash_uniques &&
       !group->session->cfg->hash_unmatched) {
        // no hashing requred (yet)
        return;
    }

    if(group->session->cfg->hash_uniques && group->n_unhashed_clusters > 0) {
        // hash any files with cfg->hash_uniques
        group->status = RM_SHRED_GROUP_START_HASHING;
    } else if(group->n_clusters > 1) {
        // we have potential match candidates; start hashing
        group->status = RM_SHRED_GROUP_START_HASHING;
    } else if(group->n_inodes == 1 && group->n_unhashed_clusters > 0 &&
              group->session->cfg->merge_directories) {
        /* special case of hardlinked files that still need hashing to help identify
         * matching directories */
        group->status = RM_SHRED_GROUP_START_HASHING;
    } else if(group->session->cfg->hash_unmatched && group->held_files->length > 0) {
        RmFile *head = group->held_files->head->data;
        if(head->digest) {
            // with hash_unmatched, keep going once we start
            group->status = RM_SHRED_GROUP_START_HASHING;
        }
    }
}

/* Only called by rm_shred_group_free (via GDestroyNotify of group->children).
 * Call with group->lock unlocked.
 */
static void rm_shred_group_make_orphan(RmShredGroup *self) {
    gboolean group_finished = FALSE;
    g_mutex_lock(&self->lock);
    {
        self->parent = NULL;
        group_finished = (self->num_pending == 0);
    }
    g_mutex_unlock(&self->lock);

    if(group_finished) {
        rm_shred_group_finalise(self);
    }
}

/* Call with shred_group->lock unlocked. */
static RmFile *rm_shred_group_push_file(RmShredGroup *shred_group, RmFile *file,
                                        gboolean initial) {
    RmFile *result = NULL;
    RmCfg *cfg = shred_group->session->cfg;

    file->shred_group = shred_group;

    if(file->digest) {
        rm_digest_free(file->digest);
        file->digest = NULL;
    }

    g_mutex_lock(&shred_group->lock);
    {
        if(cfg->unmatched_basenames) {
            /* do some fancy footwork for cfg->unmatched_basenames criterion */
            if(shred_group->num_files == 0) {
                shred_group->unique_basename = file;
            } else if(shred_group->unique_basename &&
                      rm_file_basenames_cmp(file, shred_group->unique_basename) != 0) {
                shred_group->unique_basename = NULL;
            }
            if(file->cluster) {
                for(GList *iter = file->cluster->head; iter; iter = iter->next) {
                    if(rm_file_basenames_cmp(iter->data, shred_group->unique_basename) !=
                       0) {
                        shred_group->unique_basename = NULL;
                        break;
                    }
                }
            }
        }

        /* update group counters */
        shred_group->num_files += rm_file_n_files(file);
        shred_group->n_pref += rm_file_n_prefd(file);
        shred_group->n_npref += rm_file_n_nprefd(file);
        shred_group->n_new += rm_file_n_new(file);
        shred_group->n_clusters++;
        if(file->ext_cksum == NULL) {
            shred_group->n_unhashed_clusters++;
        }
        shred_group->n_inodes += RM_FILE_INODE_COUNT(file);

        g_assert(file->hash_offset == shred_group->hash_offset);

        rm_shred_group_update_status(shred_group);
        switch(shred_group->status) {
        case RM_SHRED_GROUP_START_HASHING:
            /* clear the queue and push all its rmfiles to the md-scheduler */
            if(shred_group->held_files) {
                shred_group->num_pending += g_queue_get_length(shred_group->held_files);
                g_queue_free_full(shred_group->held_files,
                                  (GDestroyNotify)rm_shred_push_queue);
                shred_group->held_files = NULL; /* won't need shred_group queue any more,
                                                   since new arrivals will bypass */
            }
            if(shred_group->digest_type == RM_DIGEST_PARANOID && !initial) {
                rm_shred_check_paranoid_mem_alloc(shred_group, 1);
            }
        /* FALLTHROUGH */
        case RM_SHRED_GROUP_HASHING:
            shred_group->num_pending++;
            if(!file->shredder_waiting) {
                /* add file to device queue */
                rm_shred_push_queue(file);
            } else {
                /* calling routine will handle the file */
                result = file;
            }
            break;
        case RM_SHRED_GROUP_DORMANT:
        case RM_SHRED_GROUP_FINISHING:
            /* add file to held_files */
            g_queue_push_head(shred_group->held_files, file);
            break;
        case RM_SHRED_GROUP_FINISHED:
        default:
            g_assert_not_reached();
        }
    }
    g_mutex_unlock(&shred_group->lock);

    return result;
}

/* After partial hashing of RmFile, add it back into the sieve for further
 * hashing if required.  If waiting option is set, then try to return the
 * RmFile to the calling routine so it can continue with the next hashing
 * increment (this bypasses the normal device queue and so avoids an unnecessary
 * file seek operation ) returns true if the file can be immediately be hashed
 * some more.
 * */
static RmFile *rm_shred_sift(RmFile *file) {
    RmFile *result = NULL;
    gboolean current_group_finished = FALSE;

    g_assert(file);
    RmShredGroup *current_group = file->shred_group;
    g_assert(current_group);

    g_mutex_lock(&current_group->lock);
    {
        current_group->num_pending--;
        if(current_group->in_progress_digests) {
            /* remove this file from current_group's pending digests list */
            current_group->in_progress_digests =
                g_list_remove(current_group->in_progress_digests, file->digest);
        }

        if(file->status == RM_FILE_STATE_IGNORE) {
            /* reading/hashing failed somewhere */
            if(file->digest) {
                rm_digest_free(file->digest);
            }
            rm_shred_discard_file(file, true);

        } else {
            g_assert(file->digest);

            /* check is child group hashtable has been created yet */
            if(current_group->children == NULL) {
                current_group->children =
                    g_hash_table_new_full((GHashFunc)rm_digest_hash,
                                          (GEqualFunc)rm_digest_equal,
                                          NULL,
                                          (GDestroyNotify)rm_shred_group_make_orphan);
            }

            /* check if there is already a descendent of current_group which
             * matches snap... if yes then move this file into it; if not then
             * create a new group ... */
            RmShredGroup *child_group =
                g_hash_table_lookup(current_group->children, file->digest);
            if(!child_group) {
                child_group = rm_shred_group_new(file);
                g_hash_table_insert(current_group->children, child_group->digest,
                                    child_group);

                /* signal any pending (paranoid) digests that there is a new match
                 * candidate digest */
                g_list_foreach(current_group->in_progress_digests,
                               (GFunc)rm_digest_send_match_candidate,
                               child_group->digest);
            }
            result = rm_shred_group_push_file(child_group, file, FALSE);
        }

        /* is current shred group needed any longer? */
        current_group_finished =
            !current_group->parent && current_group->num_pending == 0;
    }
    g_mutex_unlock(&current_group->lock);

    if(current_group_finished) {
        rm_shred_group_finalise(current_group);
    }

    return result;
}

/* Hasher callback when file increment hashing is completed. */
static void rm_shred_hash_callback(_UNUSED RmHasher *hasher,
                                   RmDigest *digest,
                                   _UNUSED RmShredTag *tag,
                                   RmFile *file) {
    if(!file->digest) {
        file->digest = digest;
    }
    g_assert(file->digest == digest);
    g_assert(file->hash_offset == file->shred_group->next_offset);

    if(file->shredder_waiting) {
        /* MDS scheduler is waiting for result */
        rm_signal_done(file->signal);
    } else {
        /* handle the file ourselves; MDS scheduler has moved on to the next file */
        rm_shred_sift(file);
    }
}

////////////////////////////////////
//  SHRED-SPECIFIC PREPROCESSING  //
////////////////////////////////////

/* Basically this unloads files from the initial list build (which has
 * hardlinks already grouped).
 * Outline:
 * 1. Use g_hash_table_foreach_remove to send RmFiles from node_table
 *    to size_groups via rm_shred_file_preprocess.
 * 2. Use g_hash_table_foreach_remove to delete all singleton and other
 *    non-qualifying groups from size_groups via rm_shred_group_preprocess.
 * 3. Use g_hash_table_foreach to do the FIEMAP lookup for all remaining
 *    files via rm_shred_device_preprocess.
 * */

/* Called for each file; find appropriate RmShredGroup (ie files with same size) and
 * push the file to it.
 * */
static void rm_shred_file_preprocess(RmFile *file, RmShredGroup **group) {
    /* initial population of RmShredDevice's and first level RmShredGroup's */
    RmSession *session = (RmSession *)file->session;
    RmShredTag *shredder = session->shredder;
    RmCfg *cfg = session->cfg;

    g_assert(file);
    g_assert(file->lint_type == RM_LINT_TYPE_DUPE_CANDIDATE);

    /* Create an empty checksum for empty files */
    if(file->file_size == 0) {
        file->digest = rm_digest_new(cfg->checksum_type, 0);
    }

    if(!(*group)) {
        /* create RmShredGroup using first file in size group as template*/
        *group = rm_shred_group_new(file);
        (*group)->digest_type = cfg->checksum_type;
    }

    RM_DEFINE_PATH(file);

    /* add reference for this file to the MDS scheduler, and get pointer to its device */
    file->disk = rm_mds_device_get(
        session->mds, file_path,
        (cfg->fake_pathindex_as_disk) ? file->path_index + 1 : file->dev);
    rm_mds_device_ref(file->disk, 1);

    rm_shred_adjust_counters(shredder, 1, (gint64)file->file_size - file->hash_offset);

    rm_shred_group_push_file(*group, file, true);
}

/* if file and prev are external checksum twins then cluster file into prev */
static gint rm_shred_cluster_ext(RmFile *file, RmFile *prev) {
    if(prev && file->ext_cksum && prev->ext_cksum &&
       strcmp(file->ext_cksum, prev->ext_cksum) == 0) {
        /* ext_cksum match: cluster it */
#if _RM_SHRED_DEBUG
        RM_DEFINE_PATH(file);
        RM_DEFINE_PATH(prev);
        rm_log_debug_line("cluster %s <-- %s", prev_path, file_path);
#endif
        rm_file_cluster_add(prev, file);
        return TRUE;
    }

    if(file->hardlinks) {
        /* create cluster based on files own hardlinks (does counting) */
#if _RM_SHRED_DEBUG
        RM_DEFINE_PATH(file);
        rm_log_debug_line("self cluster %s", file_path);
#endif
        rm_file_cluster_add(file, file);
    }

    return FALSE;
}

/* sorting function to sort by external checksums */
static gint rm_shred_cmp_ext_cksum(RmFile *a, RmFile *b) {
    if(!a->ext_cksum && !b->ext_cksum) {
        return 0;
    }

    RETURN_IF_NONZERO(!a->ext_cksum - !b->ext_cksum);

    return strcmp(a->ext_cksum, b->ext_cksum);
}

static void rm_shred_process_group(GSList *files, _UNUSED RmShredTag *main) {
    g_assert(files);
    g_assert(files->data);

    /* cluster hardlinks and ext_cksum matches;
     * Initially I over-complicated this until I realised that hardlinks
     * share common extended attributes.  So there is no need to
     * contemplate the case of xattr checksums that are "hidden" somewhere
     * in the hardlink cluster.  Instead we only need to check the head
     * hardlink.
     */

    /* sort list so that external checksums are grouped; with large sets
     * this is faster than a triangular search for twins */
    files = g_slist_sort(files, (GCompareFunc)rm_shred_cmp_ext_cksum);

    /* cluster ext_cksum twins */
    gboolean all_have_ext_cksums = TRUE;
    for(GSList *prev = NULL, *iter = files, *next = NULL; iter; iter = next) {
        next = iter->next;
        RmFile *file = iter->data;
        all_have_ext_cksums &= !!file->ext_cksum;
        RmFile *prev_file = prev ? prev->data : NULL;
        if(rm_shred_cluster_ext(file, prev_file)) {
            /* delete iter from GSList */
            g_slist_free1(iter);
            if(prev) {
                prev->next = next;
            } else {
                files = next;
            }
        } else {
            prev = iter;
        }
    }

    /* push files to shred group */
    RmShredGroup *group = NULL;
    RmFile *file = NULL;
    while((file = rm_util_slist_pop(&files, NULL))) {
        rm_shred_file_preprocess(file, &group);
        if(all_have_ext_cksums) {
            /* only one cluster per RmShredGroup */
            rm_shred_group_finalise(group);
            group = NULL;
        }
    }

    /* remove group if it failed to launch (eg if only 1 file) */
    if(group && group->status == RM_SHRED_GROUP_DORMANT) {
        rm_shred_group_finalise(group);
    }
}

static void rm_shred_preprocess_input(RmShredTag *main) {
    RmSession *session = main->session;
    guint removed = 0;

    /* move files from node tables into initial RmShredGroups */
    rm_log_debug_line("preparing size groups for shredding (dupe finding)...");
    RmFileTables *tables = session->tables;
    g_slist_foreach(tables->size_groups, (GFunc)rm_shred_process_group, main);
    g_slist_free(tables->size_groups);
    tables->size_groups = NULL;
    rm_log_debug_line("...done at time %.3f; removed %u of %" LLU,
                      g_timer_elapsed(session->timer, NULL), removed,
                      session->total_filtered_files);
}

/////////////////////////////////
//       POST PROCESSING       //
/////////////////////////////////

/* post-processing sorting of files by criteria (-S and -[kmKM]) this is
 * slightly different to rm_shred_cmp_orig_criteria in the case of either -K or
 * -M options
 */
int rm_shred_cmp_orig_criteria(RmFile *a, RmFile *b, RmSession *session) {
    RmCfg *cfg = session->cfg;

    /* Make sure to *never* make a symlink to be the original */
    if(a->is_symlink != b->is_symlink) {
        return a->is_symlink - b->is_symlink;
    } else if(cfg->keep_cached_originals && b->cached_original != a->cached_original) {
        /* manual tagging takes priority over automated in this case */
        return b->cached_original - a->cached_original;
    } else if((a->is_prefd != b->is_prefd) &&
              (cfg->keep_all_untagged || cfg->must_match_untagged)) {
        /* -[kKmM] options take priority */
        return (a->is_prefd - b->is_prefd);
    } else {
<<<<<<< HEAD
        int comparasion = rm_pp_cmp_orig_criteria(a, b, session);
        if(comparasion == 0) {
            /* if already tagged original elsewhere then respect that */
            return b->is_original - a->is_original;
        }
        /* fall back to -S criteria */
        return comparasion;
=======
        int comparison = rm_pp_cmp_orig_criteria(a, b, session);
        if(comparison == 0) {
            return b->is_original - a->is_original;
        }

        return comparison;
>>>>>>> 427791ca
    }
}

/* iterate over group to find highest ranked; return it and tag it as original    */
/* also in special cases (eg keep_all_tagged) there may be more than one original,
 * in which case tag them as well
 */
void rm_shred_group_find_original(RmSession *session, GQueue *files,
                                  RmShredGroupStatus status) {
    /* iterate over group, identifying "tagged" originals */
    for(GList *iter = files->head; iter; iter = iter->next) {
        RmFile *file = iter->data;
        file->is_original = false;

        if(status == RM_SHRED_GROUP_FINISHING) {
            file->lint_type = RM_LINT_TYPE_DUPE;
            /* identify "tagged" originals: */
            if(((file->is_prefd) && (session->cfg->keep_all_tagged)) ||
               ((!file->is_prefd) && (session->cfg->keep_all_untagged))) {
                file->is_original = true;

#if _RM_SHRED_DEBUG
                RM_DEFINE_PATH(file);
                rm_log_debug_line("tagging %s as original because %s",
                                  file_path,
                                  ((file->is_prefd) && (session->cfg->keep_all_tagged))
                                      ? "tagged"
                                      : "untagged");
#endif
            }
        } else {
            file->lint_type = RM_LINT_TYPE_UNIQUE_FILE;
            session->unique_bytes += file->actual_file_size;
        }
    }

    /* sort the group (order probably changed since initial preprocessing sort) */
    g_queue_sort(files, (GCompareDataFunc)rm_shred_cmp_orig_criteria, session);

    RmFile *headfile = files->head->data;
    if(!headfile->is_original && status == RM_SHRED_GROUP_FINISHING) {
        headfile->is_original = true;

#if _RM_SHRED_DEBUG
        RM_DEFINE_PATH(headfile);
        rm_log_debug_line("tagging %s as original because it is highest ranked",
                          headfile_path);
#endif
    }
}

static gboolean rm_shred_has_duplicates(GQueue *group) {
    for(GList *iter = group->head; iter; iter = iter->next) {
        RmFile *file = iter->data;
        if(!file->is_original) {
            return TRUE;
        }
    }

    return FALSE;
}

void rm_shred_forward_to_output(RmSession *session, GQueue *group) {
    g_assert(session);
    g_assert(group);

#if _RM_SHRED_DEBUG
    RmFile *head = group->head->data;
    RM_DEFINE_PATH(head);
    rm_log_debug_line("Forwarding %s's group", head_path);
#endif

    /* Hand it over to the printing module */
    if(rm_shred_has_duplicates(group)) {
        for(GList *iter = group->head; iter; iter = iter->next) {
            RmFile *file = iter->data;
            file->twin_count = group->length;
            rm_fmt_write(file, session->formats);
        }
    }
}

/* only called by rm_shred_result_factory() which is single-thread threadpool
 * so no lock required for session->dup_counter or session->total_lint_size */
static void rm_shred_dupe_totals(RmFile *file, RmSession *session) {
    if(!file->is_original) {
        session->dup_counter++;
        session->duplicate_bytes += file->actual_file_size;

        /* Only check file size if it's not a hardlink.  Since deleting
         * hardlinks does not free any space they should not be counted unless
         * all of them would be removed.
         */
        if(!RM_FILE_IS_HARDLINK(file) && file->outer_link_count == 0) {
            session->total_lint_size += file->actual_file_size;
        }
    } else {
        session->original_bytes += file->actual_file_size;
    }
}

static int rm_shred_sort_by_mtime(const RmFile *file_a, const RmFile *file_b,
                                  RmShredTag *tag) {
    if(tag->session->cfg->mtime_window >= 0) {
        return FLOAT_SIGN_DIFF(file_a->mtime, file_b->mtime, MTIME_TOL);
    }

    return 0;
}

static RmShredGroup *rm_shred_create_rejects(RmShredGroup *group, RmFile *file) {
    if(group->digest) {
        file->digest = rm_digest_copy(group->digest);
    }
    RmShredGroup *rejects = rm_shred_group_new(file);
    rejects->status = group->status;
    rejects->parent = group->parent;
    return rejects;
}

static void rm_shred_group_transfer(RmFile *file, RmShredGroup *source,
                                    RmShredGroup *dest) {
    rm_shred_group_push_file(dest, file, FALSE);
    gboolean success = g_queue_remove(source->held_files, file);
    g_assert(success);
    (void)success;
    source->num_files--;
    source->n_pref -= file->is_prefd;
    source->n_npref -= !file->is_prefd;
    source->n_new -= !file->is_new;
}

static RmShredGroup *rm_shred_mtime_rejects(RmShredGroup *group, RmShredTag *tag) {
    RmShredGroup *rejects = NULL;
    gdouble mtime_window = tag->session->cfg->mtime_window;

    if(mtime_window >= 0) {
        g_queue_sort(group->held_files, (GCompareDataFunc)rm_shred_sort_by_mtime, tag);

        for(GList *iter = group->held_files->head, *next = NULL; iter; iter = next) {
            next = iter->next;
            RmFile *curr = iter->data, *next_file = next ? next->data : NULL;
            if(rejects) {
                /* move remaining files into a new group */
                rm_shred_group_transfer(curr, group, rejects);
            } else if(next_file &&
                      next_file->mtime - curr->mtime > mtime_window + MTIME_TOL) {
                /* create new group for rejects */
                rejects = rm_shred_create_rejects(group, next_file);
            }
        }
    }
    return rejects;
}

static RmShredGroup *rm_shred_basename_rejects(RmShredGroup *group, RmShredTag *tag) {
    RmShredGroup *rejects = NULL;
    if(tag->session->cfg->unmatched_basenames &&
       group->status == RM_SHRED_GROUP_FINISHING) {
        /* remove files which match headfile's basename */
        RmFile *headfile = group->held_files->head->data;
        for(GList *iter = group->held_files->head->next, *next = NULL; iter;
            iter = next) {
            next = iter->next;
            RmFile *curr = iter->data;
            if(rm_file_basenames_cmp(curr, headfile) == 0) {
                if(!rejects) {
                    rejects = rm_shred_create_rejects(group, curr);
                }
                rm_shred_group_transfer(curr, group, rejects);
            }
        }
    }
    return rejects;
}

/* if cfg->keep_hardlinked_dupes then tag hardlinked dupes as originals */
static void rm_shred_tag_hardlink_rejects(RmShredGroup *group, _UNUSED RmShredTag *tag) {
    if(!tag->session->cfg->keep_hardlinked_dupes) {
        return;
    }

    if(group->status != RM_SHRED_GROUP_FINISHING) {
        return;
    }

    /* do triangular iteration over group to check if non-originals are hardlinks of
     * originals */
    for(GList *i_orig = group->held_files->head; i_orig; i_orig = i_orig->next) {
        RmFile *orig = i_orig->data;
        if(!orig->is_original) {
            /* have gone past last original */
            break;
        }
        if(!orig->hardlinks) {
            continue;
        }
        for(GList *i_dupe = i_orig->next, *next = NULL; i_dupe; i_dupe = next) {
            next = i_dupe->next;
            RmFile *dupe = i_dupe->data;
            if(dupe->hardlinks == orig->hardlinks) {
                dupe->is_original = TRUE;
            }
        }
    }
}

/* post-process a group:
 * decide which file(s) are originals
 * maybe split out mtime rejects (--mtime-window option)
 * maybe split out basename twins (--unmatched-basename option)
 */
static void rm_shred_group_postprocess(RmShredGroup *group, RmShredTag *tag) {
    if(!group) {
        return;
    }
    RmCfg *cfg = tag->session->cfg;

    g_assert(group->held_files);

    /* Features like --mtime-window require post processing, i.e. the shred group
     * needs to be split up further by criteria like "mtime difference too high".
     * This is done here.
     * */
    rm_shred_group_find_original(tag->session, group->held_files, group->status);
    rm_shred_group_postprocess(rm_shred_basename_rejects(group, tag), tag);
    rm_shred_group_postprocess(rm_shred_mtime_rejects(group, tag), tag);

    /* re-check whether what is left of the group still meets all criteria */
    group->status = (rm_shred_group_qualifies(group)) ? RM_SHRED_GROUP_FINISHING
                                                      : RM_SHRED_GROUP_DORMANT;

    /* find the original(s) (note this also sorts the group from highest
     * ranked to lowest ranked
     */
    rm_shred_group_find_original(tag->session, group->held_files, group->status);

    rm_shred_tag_hardlink_rejects(group, tag);

    /* Update statistics */
    if(group->status == RM_SHRED_GROUP_FINISHING) {
        rm_fmt_lock_state(tag->session->formats);
        {
            tag->session->dup_group_counter++;
            g_queue_foreach(group->held_files, (GFunc)rm_shred_dupe_totals, tag->session);
        }
        rm_fmt_unlock_state(tag->session->formats);
    }

    gboolean treemerge =
        cfg->merge_directories && group->status == RM_SHRED_GROUP_FINISHING;
    for(GList *iter = group->held_files->head; iter; iter = iter->next) {
        /* link file to its (shared) digest */
        RmFile *file = iter->data;
        file->digest = group->digest;

        /* Cache the files for merging them into directories */
        if(treemerge) {
            rm_tm_feed(tag->session->dir_merger, file);
        }
    }

    if(!treemerge) {
        /* Output them directly, do not merge them first. */
        rm_shred_forward_to_output(tag->session, group->held_files);
    }

    rm_shred_write_group_to_xattr(tag->session, group->held_files);

    if(group->status == RM_SHRED_GROUP_FINISHING) {
        group->status = RM_SHRED_GROUP_FINISHED;
    }
#if _RM_SHRED_DEBUG
    rm_log_debug_line("Free from rm_shred_group_postprocess");
#endif

    /* Do not force free files here, output module might need do that itself. */
    rm_shred_group_free(group, false);
}

static void rm_shred_result_factory(RmShredGroup *group, RmShredTag *tag) {
    /* maybe create group's digest from external checksums */
    RmFile *headfile = group->held_files->head->data;
    const char *cksum = headfile->ext_cksum;
    if(cksum && !group->digest) {
        group->digest = rm_digest_new(RM_DIGEST_EXT, 0);
        rm_digest_update(group->digest, (unsigned char *)cksum, strlen(cksum));
    }

    /* Unbundle the hardlinks and clusters of each file to a flattened list of files */
    for(GList *iter = group->held_files->head; iter; iter = iter->next) {
        RmFile *file = iter->data;

        while(file->cluster) {
            /* unbundle ext_cksum twins */
            RmFile *last = file->cluster->tail->data;
            rm_file_cluster_remove(last);
            if(last != file) {
                g_queue_push_tail(group->held_files, last);
            }
        }

        if(RM_FILE_HAS_HARDLINKS(file)) {
            /* if group member has a hardlink cluster attached to it then
             * unbundle the cluster and append it to the queue
             */
            file->outer_link_count = file->link_count - file->hardlinks->length;

            for(GList *link = file->hardlinks->head; link; link = link->next) {
                RmFile *bundled_file = link->data;
                if(bundled_file != file) {
                    bundled_file->outer_link_count = file->outer_link_count;
                    g_queue_push_tail(group->held_files, bundled_file);
                }
            }

        } else if(file->outer_link_count < 0) {
            file->outer_link_count = file->link_count - 1;
        }
    }

    rm_shred_group_postprocess(group, tag);
}

/////////////////////////////////
//    ACTUAL IMPLEMENTATION    //
/////////////////////////////////

static bool rm_shred_reassign_checksum(RmShredTag *main, RmFile *file) {
    RmCfg *cfg = main->session->cfg;
    RmShredGroup *group = file->shred_group;

    if(group->digest_type == RM_DIGEST_PARANOID) {
        /* check if memory allocation is ok */
        if(!rm_shred_check_paranoid_mem_alloc(group, 0)) {
            return false;
        }

        /* get the required target offset into group->next_offset, so that
         * we can make the paranoid RmDigest the right size*/
        g_mutex_lock(&group->lock);
        {
            if(group->next_offset == 0) {
                (void)rm_shred_get_read_size(file, main);
            }
            g_assert(group->hash_offset == file->hash_offset);
        }
        g_mutex_unlock(&group->lock);

        file->digest = rm_digest_new(RM_DIGEST_PARANOID, 0);

        if((file->is_symlink == false || cfg->see_symlinks == false) &&
           (group->next_offset > file->hash_offset + SHRED_PREMATCH_THRESHOLD)) {
            /* send candidate twin(s) */
            g_mutex_lock(&group->lock);
            {
                if(group->children) {
                    GList *children = g_hash_table_get_values(group->children);
                    while(children) {
                        RmShredGroup *child = children->data;
                        rm_digest_send_match_candidate(file->digest, child->digest);
                        children = g_list_delete_link(children, children);
                    }
                }
                /* store a reference so the shred group knows where to send any future
                 * twin candidate digests */
                group->in_progress_digests =
                    g_list_prepend(group->in_progress_digests, file->digest);
            }
            g_mutex_unlock(&group->lock);
        }
    } else if(group->digest) {
        /* pick up the digest-so-far from the RmShredGroup */
        file->digest = rm_digest_copy(group->digest);
    } else {
        /* this is first generation of RMGroups, so there is no progressive hash yet */
        file->digest = rm_digest_new(cfg->checksum_type, main->session->hash_seed);
    }
    return true;
}

/* call with device unlocked */
static bool rm_shred_can_process(RmFile *file, RmShredTag *main) {
    if(file->digest) {
        return TRUE;
    } else {
        return rm_shred_reassign_checksum(main, file);
    }
}

/* Callback for RmMDS
 * Return value of 1 tells md-scheduler that we have processed the file and either
 * disposed of it or pushed it back to the scheduler queue.
 * Return value of 0 tells md-scheduler we can't process the file right now, and
 * have pushed it back to the queue.
 * */
static gint rm_shred_process_file(RmFile *file, RmSession *session) {
    RmShredTag *tag = session->shredder;

    if(rm_session_was_aborted() || session->equal_exit_code == EXIT_FAILURE) {
        file->status = RM_FILE_STATE_IGNORE;
        rm_shred_sift(file);
        return 1;
    }

    gint result = 0;
    RM_DEFINE_PATH(file);

    while(file && rm_shred_can_process(file, tag)) {
        result = 1;
        /* hash the next increment of the file */
        RmCfg *cfg = session->cfg;
        RmOff bytes_to_read = rm_shred_get_read_size(file, tag);

        gboolean shredder_waiting =
            (file->shred_group->next_offset != file->file_size) &&
            (cfg->shred_always_wait ||
             (!cfg->shred_never_wait && rm_mds_device_is_rotational(file->disk) &&
              bytes_to_read < SHRED_TOO_MANY_BYTES_TO_WAIT));

        gsize bytes_read = 0;
        RmHasherTask *task = rm_hasher_task_new(tag->hasher, file->digest, file);
        if(!rm_hasher_task_hash(task, file_path, file->hash_offset, bytes_to_read,
                                file->is_symlink, &bytes_read)) {
            /* rm_hasher_start_increment failed somewhere */
            file->status = RM_FILE_STATE_IGNORE;
            shredder_waiting = FALSE;
        }

        /* TODO: make this threadsafe: */
        session->shred_bytes_read += bytes_read;

        /* Update totals for file, device and session*/
        file->hash_offset += bytes_to_read;
        if(file->is_symlink) {
            rm_shred_adjust_counters(tag, 0, -(gint64)file->file_size);
        } else {
            rm_shred_adjust_counters(tag, 0, -(gint64)bytes_to_read);
        }

        if(shredder_waiting) {
            /* some final checks if it's still worth waiting for the hash result */
            shredder_waiting =
                shredder_waiting &&
                /* no point waiting if we have no siblings */
                file->shred_group->children &&
                /* no point waiting if paranoid digest with no twin candidates */
                (file->digest->type != RM_DIGEST_PARANOID ||
                 ((RmParanoid *)file->digest->state)->twin_candidate);
        }
        file->signal = shredder_waiting ? rm_signal_new() : NULL;
        file->shredder_waiting = shredder_waiting;

        /* tell the hasher we have finished */
        rm_hasher_task_finish(task);

        if(shredder_waiting) {
            /* wait until the increment has finished hashing; assert that we get the
             * expected file back */
            rm_signal_wait(file->signal);
            file->signal = NULL;
            /* sift file; if returned then continue processing it */
            file = rm_shred_sift(file);
        } else {
            /* rm_shred_hash_callback will take care of the file */
            file = NULL;
        }
    }
    if(file) {
        /* file was not handled by rm_shred_sift so we need to add it back to the queue */
        rm_mds_push_task(file->disk, file->dev, file->disk_offset, NULL, file);
    }
    return result;
}

/* called when treemerge.c found something interesting */
void rm_shred_output_tm_results(RmFile *file, gpointer data) {
    g_assert(data);

    RmSession *session = data;
    rm_fmt_write(file, session->formats);
}

void rm_shred_run(RmSession *session) {
    g_assert(session);
    g_assert(session->tables);

    RmCfg *cfg = session->cfg;

    RmShredTag tag;
    tag.active_groups = 0;
    tag.session = session;
    tag.mem_refusing = false;
    session->shredder = &tag;

    tag.page_size = SHRED_PAGE_SIZE;

    tag.after_preprocess = FALSE;

    /* would use g_atomic, but helgrind does not like that */
    g_mutex_init(&tag.hash_mem_mtx);

    g_mutex_init(&tag.lock);

    rm_mds_configure(session->mds,
                     (RmMDSFunc)rm_shred_process_file,
                     session,
                     session->cfg->sweep_count,
                     session->cfg->threads_per_disk,
                     (RmMDSSortFunc)rm_mds_elevator_cmp);

    /* Create a pool for progress counting */
    tag.counter_pool = rm_util_thread_pool_new((GFunc)rm_shred_counter_factory, &tag, 1);

    /* Create a pool for results processing */
    tag.result_pool = rm_util_thread_pool_new((GFunc)rm_shred_result_factory, &tag, 1);

    rm_shred_preprocess_input(&tag);
    rm_log_debug_line("Done shred preprocessing");

    /* wait for counters to catch up */
    while(g_thread_pool_unprocessed(tag.counter_pool) > 0) {
        g_usleep(10);
    }
    rm_log_debug_line("Byte and file counters up to date");

    tag.after_preprocess = TRUE;
    session->shred_bytes_after_preprocess = session->shred_bytes_remaining;

    /* estimate mem used for RmFiles and allocate any leftovers to read buffer and/or
     * paranoid mem */
    RmOff mem_used = SHRED_AVERAGE_MEM_PER_FILE * session->shred_files_remaining;
    RmOff read_buffer_mem = MAX(1024 * 1024, (gint64)cfg->total_mem - (gint64)mem_used);

    if(cfg->checksum_type == RM_DIGEST_PARANOID) {
        /* allocate any spare mem for paranoid hashing */
        tag.paranoid_mem_alloc = (gint64)cfg->total_mem - (gint64)mem_used;
        tag.paranoid_mem_alloc = MAX(0, tag.paranoid_mem_alloc);
        rm_log_debug_line("Paranoid Mem: %" LLU, tag.paranoid_mem_alloc);
        /* paranoid memory manager takes care of memory load; */
        read_buffer_mem = 0;
    }
    rm_log_debug_line("Read buffer Mem: %" LLU, read_buffer_mem);

    /* Initialise hasher */

    tag.hasher = rm_hasher_new(cfg->checksum_type,
                               cfg->threads,
                               cfg->use_buffered_read,
                               cfg->read_buf_len,
                               read_buffer_mem,
                               (RmHasherCallback)rm_shred_hash_callback,
                               &tag);

    rm_fmt_set_state(session->formats, RM_PROGRESS_STATE_SHREDDER);

    session->shred_bytes_total = session->shred_bytes_remaining;
    rm_mds_start(session->mds);

    /* should complete shred session */
    rm_mds_finish(session->mds);
    rm_hasher_free(tag.hasher, TRUE);

    session->shredder_finished = TRUE;
    rm_fmt_set_state(session->formats, RM_PROGRESS_STATE_SHREDDER);

    /* This should not block, or at least only very short. */
    g_thread_pool_free(tag.result_pool, FALSE, TRUE);

    rm_log_debug(BLUE "Waiting for progress counters to catch up..." RESET);
    g_thread_pool_free(tag.counter_pool, FALSE, TRUE);
    rm_log_debug(BLUE "Done\n" RESET);

    g_mutex_clear(&tag.hash_mem_mtx);
    rm_log_debug_line("Remaining %" LLU " bytes in %" LLU " files",
                      session->shred_bytes_remaining, session->shred_files_remaining);
}<|MERGE_RESOLUTION|>--- conflicted
+++ resolved
@@ -1248,22 +1248,12 @@
         /* -[kKmM] options take priority */
         return (a->is_prefd - b->is_prefd);
     } else {
-<<<<<<< HEAD
-        int comparasion = rm_pp_cmp_orig_criteria(a, b, session);
-        if(comparasion == 0) {
-            /* if already tagged original elsewhere then respect that */
-            return b->is_original - a->is_original;
-        }
-        /* fall back to -S criteria */
-        return comparasion;
-=======
         int comparison = rm_pp_cmp_orig_criteria(a, b, session);
         if(comparison == 0) {
             return b->is_original - a->is_original;
         }
 
         return comparison;
->>>>>>> 427791ca
     }
 }
 
