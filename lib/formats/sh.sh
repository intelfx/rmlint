--- conflicted
+++ resolved
@@ -183,20 +183,9 @@
     echo "${COL_YELLOW}Hardlinking to original: ${COL_RESET}$1"
     if original_check "$1" "$2"; then
         if [ -z "$DO_DRY_RUN" ]; then
-            # If it's a directory cp will create a new copy into
-            # the destination path. This would lead to more wasted space...
-            if [ -d "$1" ]; then
-                rm -rf "$1"
-            fi
-<<<<<<< HEAD
             # replace duplicate with hardlink
-            rm "$1"
+            rm -rf "$1"
             ln "$2" "$1"
-=======
-
-            cp --remove-destination --archive --symbolic-link "$2" "$1"
-            touch -mr "$0" "$1"
->>>>>>> ba8accb2
         fi
     fi
 }
