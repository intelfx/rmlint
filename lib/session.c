/**
*  This file is part of rmlint.
*
*  rmlint is free software: you can redistribute it and/or modify
*  it under the terms of the GNU General Public License as published by
*  the Free Software Foundation, either version 3 of the License, or
*  (at your option) any later version.
*
*  rmlint is distributed in the hope that it will be useful,
*  but WITHOUT ANY WARRANTY; without even the implied warranty of
*  MERCHANTABILITY or FITNESS FOR A PARTICULAR PURPOSE.  See the
*  GNU General Public License for more details.
*
*  You should have received a copy of the GNU General Public License
*  along with rmlint.  If not, see <http://www.gnu.org/licenses/>.
*
** Authors:
 *
 *  - Christopher <sahib> Pahl 2010-2020 (https://github.com/sahib)
 *  - Daniel <SeeSpotRun> T.   2014-2020 (https://github.com/SeeSpotRun)
 *
** Hosted on http://github.com/sahib/rmlint
*
**/

#include <stdbool.h>
#include <string.h>
#include <unistd.h>

#include "config.h"
#include "formats.h"
#include "logger.h"
#include "preprocess.h"
#include "session.h"
#include "traverse.h"
#include "utime.h"
#include "xattr.h"


#if HAVE_UNAME
#include "sys/utsname.h"
#endif

static gpointer rm_session_read_kernel_version(_UNUSED gpointer arg) {
    static int version[2] = {-1, -1};
#if HAVE_UNAME
    struct utsname buf;
    if(uname(&buf) != -1 &&
       sscanf(buf.release, "%d.%d.*", &version[0], &version[1]) != EOF) {
        rm_log_debug_line("Linux kernel version is %d.%d.", version[0], version[1]);
    } else {
        rm_log_warning_line("Unable to read Linux kernel version");
    }
#else
    rm_log_warning_line(
        "rmlint was not compiled with ability to read Linux kernel version");
#endif
    return version;
}

bool rm_session_check_kernel_version(int need_major, int need_minor) {
    static GOnce once = G_ONCE_INIT;
    g_once(&once, rm_session_read_kernel_version, NULL);
    int *version = once.retval;
    int major = version[0];
    int minor = version[1];

    if(major < 0 && minor < 0) {
        /* Could not read kernel version: Assume failure on our side. */
        return true;
    }

    /* Lower is bad. */
    if(major < need_major || (major == need_major && minor < need_minor)) {
        return false;
    }

    return true;
}

void rm_session_init(RmSession *session, RmCfg *cfg) {
    memset(session, 0, sizeof(RmSession));
    session->timer = g_timer_new();

    session->cfg = cfg;
    session->tables = rm_file_tables_new(session);
    session->formats = rm_fmt_open(session);
    session->pattern_cache = g_ptr_array_new_full(0, (GDestroyNotify)g_regex_unref);

    session->verbosity_count = 2;
    session->paranoia_count = 0;
    session->output_cnt[0] = -1;
    session->output_cnt[1] = -1;

    session->offsets_read = 0;
    session->offset_fragments = 0;
    session->offset_fails = 0;

    session->timer_since_proc_start = g_timer_new();
    g_timer_start(session->timer_since_proc_start);

    /* Assume that files are not equal */
    session->equal_exit_code = EXIT_FAILURE;
}

void rm_session_clear(RmSession *session) {
    RmCfg *cfg = session->cfg;

    rm_cfg_free_paths(cfg);

    g_timer_destroy(session->timer_since_proc_start);
    g_free(cfg->sort_criteria);

    g_timer_destroy(session->timer);
    rm_file_tables_destroy(session->tables);
    rm_fmt_close(session->formats);
    g_ptr_array_free(session->pattern_cache, TRUE);

    if(session->mounts) {
        rm_mounts_table_destroy(session->mounts);
    }

    if(session->dir_merger) {
        rm_tm_destroy(session->dir_merger);
    }

    g_free(cfg->joined_argv);
    g_free(cfg->full_argv0_path);
    g_free(cfg->iwd);

    rm_trie_destroy(&cfg->file_trie);
}

volatile int rm_session_abort_count = 0;

void rm_session_acknowledge_abort(const gint abort_count) {
    g_assert(abort_count);
    static bool message_not_yet_shown = true;
    static GMutex m;

    g_mutex_lock(&m);
        if(message_not_yet_shown) {
            rm_log_warning("\n");
            rm_log_warning_line(_("Received interrupt; stopping..."));
            message_not_yet_shown = false;
        }
        if(abort_count > 1) {
            rm_log_warning("\n");
            rm_log_warning_line(_("Received second interrupt; stopping hard."));
            exit(EXIT_FAILURE);
        }
    g_mutex_unlock(&m);
}
<<<<<<< HEAD
=======

/* FIDEDUPERANGE supercedes the btrfs-only BTRFS_IOC_FILE_EXTENT_SAME as of Linux 4.5 and
 * should work for ocfs2 and xfs as well as btrfs.  We should still support the older
 * btrfs ioctl so that this still works on Linux 4.2 to 4.4.  The two ioctl's are
 * identical apart from field names so we can use #define's to accommodate both. */

/* TODO: test this on system running kernel 4.[2|3|4] ; if the c headers
 * support FIDEDUPERANGE but kernel doesn't, then this will fail at runtime
 * because the BTRFS_IOC_FILE_EXTENT_SAME is decided at compile time...
 */

#if HAVE_FIDEDUPERANGE
#define _DEDUPE_IOCTL_NAME "FIDEDUPERANGE"
#define _DEDUPE_IOCTL FIDEDUPERANGE
#define _DEST_FD dest_fd
#define _SRC_OFFSET src_offset
#define _DEST_OFFSET dest_offset
#define _SRC_LENGTH src_length
#define _DATA_DIFFERS FILE_DEDUPE_RANGE_DIFFERS
#define _FILE_DEDUPE_RANGE file_dedupe_range
#define _FILE_DEDUPE_RANGE_INFO file_dedupe_range_info
#define _MIN_LINUX_SUBVERSION 5
#else
#define _DEDUPE_IOCTL_NAME "BTRFS_IOC_FILE_EXTENT_SAME"
#define _DEDUPE_IOCTL BTRFS_IOC_FILE_EXTENT_SAME
#define _DEST_FD fd
#define _SRC_OFFSET logical_offset
#define _DEST_OFFSET logical_offset
#define _SRC_LENGTH length
#define _DATA_DIFFERS BTRFS_SAME_DATA_DIFFERS
#define _FILE_DEDUPE_RANGE btrfs_ioctl_same_args
#define _FILE_DEDUPE_RANGE_INFO btrfs_ioctl_same_extent_info
#define _MIN_LINUX_SUBVERSION 2
#endif

/**
 * *********** dedupe session main ************
 **/

int rm_session_dedupe_main(RmCfg *cfg) {
#if HAVE_FIDEDUPERANGE || HAVE_BTRFS_H
    g_assert(cfg->path_count == g_slist_length(cfg->paths));
    if(cfg->path_count != 2) {
        rm_log_error(_("Usage: rmlint --dedupe [-r] [-v|V] source dest\n"));
        return EXIT_FAILURE;
    }

    if(!rm_session_check_kernel_version(4, _MIN_LINUX_SUBVERSION)) {
        rm_log_warning_line("Cloning needs at least linux >= 4.%d.",
                            _MIN_LINUX_SUBVERSION);
        return EXIT_FAILURE;
    }

    g_assert(cfg->paths);
    RmPath *dest = cfg->paths->data;
    g_assert(cfg->paths->next);
    RmPath *source = cfg->paths->next->data;
    rm_log_debug_line("Cloning %s -> %s", source->path, dest->path);

    if(cfg->dedupe_check_xattr) {
        // Check if we actually need to deduplicate.
        // This utility will write a value to the extended attributes
        // of the file so we know that we do not need to do it again
        // next time. This is supposed to avoid disk thrashing.
        // (See also: https://github.com/sahib/rmlint/issues/349)
        if(rm_xattr_is_deduplicated(dest->path, cfg->follow_symlinks)) {
            rm_log_debug_line("Already deduplicated according to xattr!");
            return EXIT_SUCCESS;
        }
    }

    int link_type = rm_util_link_type(source->path, dest->path);
    if(RM_LINK_REFLINK == link_type) {
        // avoid rework:
        rm_log_debug_line("Already an exact reflink!");
        return EXIT_SUCCESS;
    }

    int source_fd = rm_sys_open(source->path, O_RDONLY);
    if(source_fd < 0) {
        rm_log_error_line(_("dedupe: failed to open source file"));
        return EXIT_FAILURE;
    }

    int open_mode = cfg->dedupe_readonly ? O_RDONLY : O_RDWR;

    char *cloneto_path = NULL;
    int cloneto_fd;

    if(link_type == RM_LINK_HARDLINK) {
        rm_log_debug_line("dedupe: renaming hardlink so we can clone to it");
        cloneto_path = g_strconcat(dest->path, ".XXXXXX", NULL);
        cloneto_fd = g_mkstemp(cloneto_path);
        if(cloneto_fd == -1) {
            rm_log_error_line(_("dedupe: failed to create temp file"));
            rm_sys_close(source_fd);
            return EXIT_FAILURE;
        }
        open_mode = O_CREAT | O_WRONLY;
    } else {
        cloneto_fd = rm_sys_open(dest->path, open_mode);
        cloneto_path = g_strdup(dest->path);
    }

    int result = EXIT_SUCCESS;
    RmStat source_stat;

    if(cloneto_fd < 0) {
        rm_log_error_line(_("dedupe: error %i: failed to open dest file.%s"),
                          errno,
                          cfg->dedupe_readonly
                              ? ""
                              : _("\n\t(if target is a read-only snapshot "
                                  "then -r option is required)"));
        result = EXIT_FAILURE;
    } else if(rm_sys_stat(source->path, &source_stat) < 0) {
        rm_log_error_line("failed to stat %s: %s", source->path, g_strerror(errno));
        result = EXIT_FAILURE;
    } else if(link_type == RM_LINK_HARDLINK) {
#ifdef FICLONE
        rm_log_debug_line("dedupe: creating clone");
        if(ioctl(cloneto_fd, FICLONE, source_fd) == -1) {
            // create hardlink instead
            rm_log_warning_line(_("dedupe: error %s create clone via FICLONE; original "
                                  "hardlink left unchanged"),
                                g_strerror(errno));
            unlink(cloneto_path);
            result = EXIT_FAILURE;
        } else {
            // Copy metadata from original to clone
            struct utimbuf puttime;
            puttime.modtime = source_stat.st_mtime;
            puttime.actime = source_stat.st_atime;

            if(utime(cloneto_path, &puttime)) {
                rm_log_warning_line("dedupe: failed to preserve times for %s",
                                    source->path);
            }

            if(lchown(cloneto_path, source_stat.st_uid, source_stat.st_gid) != 0) {
                rm_log_warning_line("dedupe: failed to preserve ownership for %s",
                                    source->path);
                // try to preserve group ID
                (void)lchown(cloneto_path, -1, source_stat.st_gid);
            }

            if(lchmod(cloneto_path, source_stat.st_mode) != 0) {
                rm_log_warning_line("dedupe: failed to preserve permissions for %s",
                                    source->path);
            }
        }
        rm_sys_close(cloneto_fd);
        cloneto_fd = -1;
        /* atomically rename temp file to over-write dest */
        if(rename(cloneto_path, dest->path) != 0) {
            rm_log_error_line("Clone rename from '%s' to '%s' failed", cloneto_path,
                              dest->path);
            // probably safer to leave a mess than to:
            // unlink(cloneto_path);
            result = EXIT_FAILURE;
        }
#else
        rm_log_error_line(_("dedupe: Can't create clone of hardlink because FICLONE not "
                            "defined on your system"),
                          g_strerror(errno));
        result = EXIT_FAILURE;
#endif
    } else {
        gint64 bytes_deduped = 0;

        /* a poorly-documented limit for dedupe ioctl's */
        static const gint64 max_dedupe_chunk = 16 * 1024 * 1024;

        /* how fine a resolution to use once difference detected;
         * use btrfs default node size (16k): */
        static const gint64 min_dedupe_chunk = 16 * 1024;

        rm_log_debug_line("Cloning using %s", _DEDUPE_IOCTL_NAME);

        struct {
            struct _FILE_DEDUPE_RANGE args;
            struct _FILE_DEDUPE_RANGE_INFO info;
        } dedupe;
        memset(&dedupe, 0, sizeof(dedupe));
        dedupe.info._DEST_FD = cloneto_fd;

        /* fsync's needed to flush extent mapping */
        if(fsync(source_fd) != 0) {
            rm_log_warning_line("Error syncing source file %s: %s", source->path,
                                strerror(errno));
        }

        if(fsync(dedupe.info._DEST_FD) != 0) {
            rm_log_warning_line("Error syncing dest file %s: %s", dest->path,
                                strerror(errno));
        }

        int ret = 0;
        gint64 dedupe_chunk = max_dedupe_chunk;
        while(bytes_deduped < source_stat.st_size && !rm_session_was_aborted()) {
            dedupe.args.dest_count = 1;
            /* TODO: multiple destinations at same time? */
            dedupe.args._SRC_OFFSET = bytes_deduped;
            dedupe.info._DEST_OFFSET = bytes_deduped;

            /* try to dedupe the rest of the file */
            dedupe.args._SRC_LENGTH =
                MIN(dedupe_chunk, source_stat.st_size - bytes_deduped);

            ret = ioctl(source_fd, _DEDUPE_IOCTL, &dedupe);

            if(ret != 0) {
                break;
            } else if(dedupe.info.status == _DATA_DIFFERS) {
                if(dedupe_chunk != min_dedupe_chunk) {
                    dedupe_chunk = min_dedupe_chunk;
                    rm_log_debug_line("Dropping to %" G_GINT64_FORMAT
                                      "-byte chunks "
                                      "after %" G_GINT64_FORMAT " bytes",
                                      dedupe_chunk, bytes_deduped);
                    continue;
                } else {
                    break;
                }
            } else if(dedupe.info.status != 0) {
                ret = -dedupe.info.status;
                errno = ret;
                break;
            } else if(dedupe.info.bytes_deduped == 0) {
                break;
            }

            bytes_deduped += dedupe.info.bytes_deduped;
        }
        rm_log_debug_line("Bytes deduped: %" G_GINT64_FORMAT, bytes_deduped);

        if(ret != 0) {
            rm_log_perrorf(_("%s returned error: (%d)"), _DEDUPE_IOCTL_NAME, ret);
        } else if(bytes_deduped == 0) {
            rm_log_info_line(_("Files don't match - not deduped"));
        } else if(bytes_deduped < source_stat.st_size) {
            rm_log_info_line(_("Only first %" G_GINT64_FORMAT " bytes deduped "
                               "- files not fully identical"),
                             bytes_deduped);
        }

        if(bytes_deduped == source_stat.st_size) {
            if(cfg->dedupe_check_xattr && !cfg->dedupe_readonly) {
                rm_xattr_mark_deduplicated(dest->path, cfg->follow_symlinks);
            }
            result = EXIT_SUCCESS;
        } else {
            result = EXIT_FAILURE;
        }
    }
    rm_sys_close(source_fd);
    if(cloneto_fd > 0) {
        rm_sys_close(cloneto_fd);
    }
    g_free(cloneto_path);

    return result;



#else
    (void)cfg;
    rm_log_error_line(_("rmlint was not compiled with file cloning support."))
#endif

    return EXIT_FAILURE;
}

/**
 * *********** `rmlint --is-reflink` session main ************
 **/
int rm_session_is_reflink_main(RmCfg *cfg) {
    /* the linux OS doesn't provide any easy way to check if two files are
     * reflinks / clones (eg:
     * https://unix.stackexchange.com/questions/263309/how-to-verify-a-file-copy-is-reflink-cow
     *
     * `rmlint --is-clone file_a file_b` provides this functionality rmlint.
     * return values:
     * EXIT_SUCCESS if clone confirmed
     * EXIT_FAILURE if definitely not clones
     * Other return values defined in utilities.h 'RmOffsetsMatchCode' enum
     */

    g_assert(cfg->path_count == g_slist_length(cfg->paths));
    if(cfg->path_count != 2) {
        rm_log_error(_("Usage: rmlint --is-reflink [-v|V] file1 file2\n"));
        return EXIT_FAILURE;
    }

    g_assert(cfg->paths);

    RmPath *a = cfg->paths->data;
    g_assert(cfg->paths->next);

    RmPath *b = cfg->paths->next->data;
    rm_log_debug_line("Testing if %s is clone of %s", a->path, b->path);

    int result = rm_util_link_type(a->path, b->path);
    switch(result) {
    case RM_LINK_REFLINK:
        rm_log_debug_line("Offsets match");
        break;
    case RM_LINK_NONE:
        rm_log_debug_line("Offsets differ");
        break;
    case RM_LINK_MAYBE_REFLINK:
        rm_log_debug_line("Can't read file offsets (maybe inline extents?)");
        break;
    default:
        break;
    }

    return result;
}
>>>>>>> 3b6f3749
<|MERGE_RESOLUTION|>--- conflicted
+++ resolved
@@ -33,7 +33,6 @@
 #include "preprocess.h"
 #include "session.h"
 #include "traverse.h"
-#include "utime.h"
 #include "xattr.h"
 
 
@@ -150,326 +149,4 @@
             exit(EXIT_FAILURE);
         }
     g_mutex_unlock(&m);
-}
-<<<<<<< HEAD
-=======
-
-/* FIDEDUPERANGE supercedes the btrfs-only BTRFS_IOC_FILE_EXTENT_SAME as of Linux 4.5 and
- * should work for ocfs2 and xfs as well as btrfs.  We should still support the older
- * btrfs ioctl so that this still works on Linux 4.2 to 4.4.  The two ioctl's are
- * identical apart from field names so we can use #define's to accommodate both. */
-
-/* TODO: test this on system running kernel 4.[2|3|4] ; if the c headers
- * support FIDEDUPERANGE but kernel doesn't, then this will fail at runtime
- * because the BTRFS_IOC_FILE_EXTENT_SAME is decided at compile time...
- */
-
-#if HAVE_FIDEDUPERANGE
-#define _DEDUPE_IOCTL_NAME "FIDEDUPERANGE"
-#define _DEDUPE_IOCTL FIDEDUPERANGE
-#define _DEST_FD dest_fd
-#define _SRC_OFFSET src_offset
-#define _DEST_OFFSET dest_offset
-#define _SRC_LENGTH src_length
-#define _DATA_DIFFERS FILE_DEDUPE_RANGE_DIFFERS
-#define _FILE_DEDUPE_RANGE file_dedupe_range
-#define _FILE_DEDUPE_RANGE_INFO file_dedupe_range_info
-#define _MIN_LINUX_SUBVERSION 5
-#else
-#define _DEDUPE_IOCTL_NAME "BTRFS_IOC_FILE_EXTENT_SAME"
-#define _DEDUPE_IOCTL BTRFS_IOC_FILE_EXTENT_SAME
-#define _DEST_FD fd
-#define _SRC_OFFSET logical_offset
-#define _DEST_OFFSET logical_offset
-#define _SRC_LENGTH length
-#define _DATA_DIFFERS BTRFS_SAME_DATA_DIFFERS
-#define _FILE_DEDUPE_RANGE btrfs_ioctl_same_args
-#define _FILE_DEDUPE_RANGE_INFO btrfs_ioctl_same_extent_info
-#define _MIN_LINUX_SUBVERSION 2
-#endif
-
-/**
- * *********** dedupe session main ************
- **/
-
-int rm_session_dedupe_main(RmCfg *cfg) {
-#if HAVE_FIDEDUPERANGE || HAVE_BTRFS_H
-    g_assert(cfg->path_count == g_slist_length(cfg->paths));
-    if(cfg->path_count != 2) {
-        rm_log_error(_("Usage: rmlint --dedupe [-r] [-v|V] source dest\n"));
-        return EXIT_FAILURE;
-    }
-
-    if(!rm_session_check_kernel_version(4, _MIN_LINUX_SUBVERSION)) {
-        rm_log_warning_line("Cloning needs at least linux >= 4.%d.",
-                            _MIN_LINUX_SUBVERSION);
-        return EXIT_FAILURE;
-    }
-
-    g_assert(cfg->paths);
-    RmPath *dest = cfg->paths->data;
-    g_assert(cfg->paths->next);
-    RmPath *source = cfg->paths->next->data;
-    rm_log_debug_line("Cloning %s -> %s", source->path, dest->path);
-
-    if(cfg->dedupe_check_xattr) {
-        // Check if we actually need to deduplicate.
-        // This utility will write a value to the extended attributes
-        // of the file so we know that we do not need to do it again
-        // next time. This is supposed to avoid disk thrashing.
-        // (See also: https://github.com/sahib/rmlint/issues/349)
-        if(rm_xattr_is_deduplicated(dest->path, cfg->follow_symlinks)) {
-            rm_log_debug_line("Already deduplicated according to xattr!");
-            return EXIT_SUCCESS;
-        }
-    }
-
-    int link_type = rm_util_link_type(source->path, dest->path);
-    if(RM_LINK_REFLINK == link_type) {
-        // avoid rework:
-        rm_log_debug_line("Already an exact reflink!");
-        return EXIT_SUCCESS;
-    }
-
-    int source_fd = rm_sys_open(source->path, O_RDONLY);
-    if(source_fd < 0) {
-        rm_log_error_line(_("dedupe: failed to open source file"));
-        return EXIT_FAILURE;
-    }
-
-    int open_mode = cfg->dedupe_readonly ? O_RDONLY : O_RDWR;
-
-    char *cloneto_path = NULL;
-    int cloneto_fd;
-
-    if(link_type == RM_LINK_HARDLINK) {
-        rm_log_debug_line("dedupe: renaming hardlink so we can clone to it");
-        cloneto_path = g_strconcat(dest->path, ".XXXXXX", NULL);
-        cloneto_fd = g_mkstemp(cloneto_path);
-        if(cloneto_fd == -1) {
-            rm_log_error_line(_("dedupe: failed to create temp file"));
-            rm_sys_close(source_fd);
-            return EXIT_FAILURE;
-        }
-        open_mode = O_CREAT | O_WRONLY;
-    } else {
-        cloneto_fd = rm_sys_open(dest->path, open_mode);
-        cloneto_path = g_strdup(dest->path);
-    }
-
-    int result = EXIT_SUCCESS;
-    RmStat source_stat;
-
-    if(cloneto_fd < 0) {
-        rm_log_error_line(_("dedupe: error %i: failed to open dest file.%s"),
-                          errno,
-                          cfg->dedupe_readonly
-                              ? ""
-                              : _("\n\t(if target is a read-only snapshot "
-                                  "then -r option is required)"));
-        result = EXIT_FAILURE;
-    } else if(rm_sys_stat(source->path, &source_stat) < 0) {
-        rm_log_error_line("failed to stat %s: %s", source->path, g_strerror(errno));
-        result = EXIT_FAILURE;
-    } else if(link_type == RM_LINK_HARDLINK) {
-#ifdef FICLONE
-        rm_log_debug_line("dedupe: creating clone");
-        if(ioctl(cloneto_fd, FICLONE, source_fd) == -1) {
-            // create hardlink instead
-            rm_log_warning_line(_("dedupe: error %s create clone via FICLONE; original "
-                                  "hardlink left unchanged"),
-                                g_strerror(errno));
-            unlink(cloneto_path);
-            result = EXIT_FAILURE;
-        } else {
-            // Copy metadata from original to clone
-            struct utimbuf puttime;
-            puttime.modtime = source_stat.st_mtime;
-            puttime.actime = source_stat.st_atime;
-
-            if(utime(cloneto_path, &puttime)) {
-                rm_log_warning_line("dedupe: failed to preserve times for %s",
-                                    source->path);
-            }
-
-            if(lchown(cloneto_path, source_stat.st_uid, source_stat.st_gid) != 0) {
-                rm_log_warning_line("dedupe: failed to preserve ownership for %s",
-                                    source->path);
-                // try to preserve group ID
-                (void)lchown(cloneto_path, -1, source_stat.st_gid);
-            }
-
-            if(lchmod(cloneto_path, source_stat.st_mode) != 0) {
-                rm_log_warning_line("dedupe: failed to preserve permissions for %s",
-                                    source->path);
-            }
-        }
-        rm_sys_close(cloneto_fd);
-        cloneto_fd = -1;
-        /* atomically rename temp file to over-write dest */
-        if(rename(cloneto_path, dest->path) != 0) {
-            rm_log_error_line("Clone rename from '%s' to '%s' failed", cloneto_path,
-                              dest->path);
-            // probably safer to leave a mess than to:
-            // unlink(cloneto_path);
-            result = EXIT_FAILURE;
-        }
-#else
-        rm_log_error_line(_("dedupe: Can't create clone of hardlink because FICLONE not "
-                            "defined on your system"),
-                          g_strerror(errno));
-        result = EXIT_FAILURE;
-#endif
-    } else {
-        gint64 bytes_deduped = 0;
-
-        /* a poorly-documented limit for dedupe ioctl's */
-        static const gint64 max_dedupe_chunk = 16 * 1024 * 1024;
-
-        /* how fine a resolution to use once difference detected;
-         * use btrfs default node size (16k): */
-        static const gint64 min_dedupe_chunk = 16 * 1024;
-
-        rm_log_debug_line("Cloning using %s", _DEDUPE_IOCTL_NAME);
-
-        struct {
-            struct _FILE_DEDUPE_RANGE args;
-            struct _FILE_DEDUPE_RANGE_INFO info;
-        } dedupe;
-        memset(&dedupe, 0, sizeof(dedupe));
-        dedupe.info._DEST_FD = cloneto_fd;
-
-        /* fsync's needed to flush extent mapping */
-        if(fsync(source_fd) != 0) {
-            rm_log_warning_line("Error syncing source file %s: %s", source->path,
-                                strerror(errno));
-        }
-
-        if(fsync(dedupe.info._DEST_FD) != 0) {
-            rm_log_warning_line("Error syncing dest file %s: %s", dest->path,
-                                strerror(errno));
-        }
-
-        int ret = 0;
-        gint64 dedupe_chunk = max_dedupe_chunk;
-        while(bytes_deduped < source_stat.st_size && !rm_session_was_aborted()) {
-            dedupe.args.dest_count = 1;
-            /* TODO: multiple destinations at same time? */
-            dedupe.args._SRC_OFFSET = bytes_deduped;
-            dedupe.info._DEST_OFFSET = bytes_deduped;
-
-            /* try to dedupe the rest of the file */
-            dedupe.args._SRC_LENGTH =
-                MIN(dedupe_chunk, source_stat.st_size - bytes_deduped);
-
-            ret = ioctl(source_fd, _DEDUPE_IOCTL, &dedupe);
-
-            if(ret != 0) {
-                break;
-            } else if(dedupe.info.status == _DATA_DIFFERS) {
-                if(dedupe_chunk != min_dedupe_chunk) {
-                    dedupe_chunk = min_dedupe_chunk;
-                    rm_log_debug_line("Dropping to %" G_GINT64_FORMAT
-                                      "-byte chunks "
-                                      "after %" G_GINT64_FORMAT " bytes",
-                                      dedupe_chunk, bytes_deduped);
-                    continue;
-                } else {
-                    break;
-                }
-            } else if(dedupe.info.status != 0) {
-                ret = -dedupe.info.status;
-                errno = ret;
-                break;
-            } else if(dedupe.info.bytes_deduped == 0) {
-                break;
-            }
-
-            bytes_deduped += dedupe.info.bytes_deduped;
-        }
-        rm_log_debug_line("Bytes deduped: %" G_GINT64_FORMAT, bytes_deduped);
-
-        if(ret != 0) {
-            rm_log_perrorf(_("%s returned error: (%d)"), _DEDUPE_IOCTL_NAME, ret);
-        } else if(bytes_deduped == 0) {
-            rm_log_info_line(_("Files don't match - not deduped"));
-        } else if(bytes_deduped < source_stat.st_size) {
-            rm_log_info_line(_("Only first %" G_GINT64_FORMAT " bytes deduped "
-                               "- files not fully identical"),
-                             bytes_deduped);
-        }
-
-        if(bytes_deduped == source_stat.st_size) {
-            if(cfg->dedupe_check_xattr && !cfg->dedupe_readonly) {
-                rm_xattr_mark_deduplicated(dest->path, cfg->follow_symlinks);
-            }
-            result = EXIT_SUCCESS;
-        } else {
-            result = EXIT_FAILURE;
-        }
-    }
-    rm_sys_close(source_fd);
-    if(cloneto_fd > 0) {
-        rm_sys_close(cloneto_fd);
-    }
-    g_free(cloneto_path);
-
-    return result;
-
-
-
-#else
-    (void)cfg;
-    rm_log_error_line(_("rmlint was not compiled with file cloning support."))
-#endif
-
-    return EXIT_FAILURE;
-}
-
-/**
- * *********** `rmlint --is-reflink` session main ************
- **/
-int rm_session_is_reflink_main(RmCfg *cfg) {
-    /* the linux OS doesn't provide any easy way to check if two files are
-     * reflinks / clones (eg:
-     * https://unix.stackexchange.com/questions/263309/how-to-verify-a-file-copy-is-reflink-cow
-     *
-     * `rmlint --is-clone file_a file_b` provides this functionality rmlint.
-     * return values:
-     * EXIT_SUCCESS if clone confirmed
-     * EXIT_FAILURE if definitely not clones
-     * Other return values defined in utilities.h 'RmOffsetsMatchCode' enum
-     */
-
-    g_assert(cfg->path_count == g_slist_length(cfg->paths));
-    if(cfg->path_count != 2) {
-        rm_log_error(_("Usage: rmlint --is-reflink [-v|V] file1 file2\n"));
-        return EXIT_FAILURE;
-    }
-
-    g_assert(cfg->paths);
-
-    RmPath *a = cfg->paths->data;
-    g_assert(cfg->paths->next);
-
-    RmPath *b = cfg->paths->next->data;
-    rm_log_debug_line("Testing if %s is clone of %s", a->path, b->path);
-
-    int result = rm_util_link_type(a->path, b->path);
-    switch(result) {
-    case RM_LINK_REFLINK:
-        rm_log_debug_line("Offsets match");
-        break;
-    case RM_LINK_NONE:
-        rm_log_debug_line("Offsets differ");
-        break;
-    case RM_LINK_MAYBE_REFLINK:
-        rm_log_debug_line("Can't read file offsets (maybe inline extents?)");
-        break;
-    default:
-        break;
-    }
-
-    return result;
-}
->>>>>>> 3b6f3749
+}