/*
 *  This file is part of rmlint.
 *
 *  rmlint is free software: you can redistribute it and/or modify
 *  it under the terms of the GNU General Public License as published by
 *  the Free Software Foundation, either version 3 of the License, or
 *  (at your option) any later version.
 *
 *  rmlint is distributed in the hope that it will be useful,
 *  but WITHOUT ANY WARRANTY; without even the implied warranty of
 *  MERCHANTABILITY or FITNESS FOR A PARTICULAR PURPOSE.  See the
 *  GNU General Public License for more details.
 *
 *  You should have received a copy of the GNU General Public License
 *  along with rmlint.  If not, see <http://www.gnu.org/licenses/>.
 *
 * Authors:
 *
 *  - Christopher <sahib> Pahl 2010-2015 (https://github.com/sahib)
 *  - Daniel <SeeSpotRun> T.   2014-2015 (https://github.com/SeeSpotRun)
 *
 * Hosted on http://github.com/sahib/rmlint
 *
 */

#include "md-scheduler.h"

/* How many milliseconds to sleep if we encounter an empty file queue.
 * This prevents a "starving" RmShredDevice from hogging cpu and cluttering up
 * debug messages by continually recycling back to the joiner.
 */
#if _RM_MDS_DEBUG
#define MDS_EMPTYQUEUE_SLEEP_US (60 * 1000 * 1000) /* 60 seconds */
#else
#define MDS_EMPTYQUEUE_SLEEP_US (50 * 1000) /* 0.05 second */
#endif

///////////////////////////////////////
//            Structures             //
///////////////////////////////////////

struct _RmMDS {
    /* Structure for RmMDS object/session */

    /* The function called for each task */
    RmMDSFunc func;

    /* Threadpool for device workers */
    GThreadPool *pool;

    /* Sorting function for device task queues */
    RmMDSSortFunc prioritiser;

    /* Mounts table for grouping dev's by physical devices
     * and identifying rotationality */
    RmMountTable *mount_table;

    /* If true then don't use mount table; interpret user-supplied dev as disk id */
    bool fake_disk;

    /* Table of physical disk/devices */
    GHashTable *disks;

    /* Lock for access to:
     *  self->disks
     */
    GMutex lock;
    GCond cond;

    /* flag for whether threadpool is running */
    gboolean running;

    /* quota to limit number of tasks per pass of each device */
    gint pass_quota;

    /* maximum number of threads and threads per disk */
    gint max_threads;
    gint threads_per_disk;

    /* pointer to user data to be passed to func */
    gpointer user_data;
};

typedef struct _RmMDSDevice {
    /* Structure containing data associated with one Device worker thread */

    /* The RmMDS session parent */
    RmMDS *mds;

    /* Device's physical disk ID (only used for debug info) */
    dev_t disk;

    /* Sorted list of tasks queued for execution */
    GSList *sorted_tasks;

    /* Stack for tasks that will be sorted and carried out next pass */
    GSList *unsorted_tasks;

    /* Lock for access to:
     *  self->sorted_tasks
     *  self->unsorted_tasks
     *  self->ref_count
     */
    GMutex lock;
    GCond cond;

    /* Reference count for self */
    gint ref_count;

    /* Number of running threads for self */
    gint threads;

    /* is disk rotational? */
    gboolean is_rotational;

} RmMDSDevice;

//////////////////////////////////////////////
//  Internal Structure Init's & Destroyers  //
//////////////////////////////////////////////

/* RmMDSTask */
static RmMDSTask *rm_mds_task_new(const dev_t dev, const guint64 offset,
                                  const gpointer task_data) {
    RmMDSTask *self = g_slice_new0(RmMDSTask);
    self->dev = dev;
    self->offset = offset;
    self->task_data = task_data;
    return self;
}

static void rm_mds_task_free(RmMDSTask *task) {
    g_slice_free(RmMDSTask, task);
}

/* RmMDSDevice */
static RmMDSDevice *rm_mds_device_new(RmMDS *mds, const dev_t disk) {
    RmMDSDevice *self = g_slice_new0(RmMDSDevice);

    g_mutex_init(&self->lock);
    g_cond_init(&self->cond);

    self->mds = mds;
    self->ref_count = 0;
    self->threads = 0;
    self->disk = disk;

    if(mds->fake_disk) {
        self->is_rotational = (disk % 2 == 0);
    } else {
        self->is_rotational = !rm_mounts_is_nonrotational(mds->mount_table, disk);
    }

    rm_log_debug_line("Created new RmMDSDevice for %srotational disk #%" LLU,
                      self->is_rotational ? "" : "non-", (RmOff)disk);
    return self;
}

/** @brief  Free mem allocated to a RmMDSDevice
 **/
static void rm_mds_device_free(RmMDSDevice *self) {
    g_mutex_clear(&self->lock);
    g_cond_clear(&self->cond);
    g_slice_free(RmMDSDevice, self);
}

///////////////////////////////////////
//    RmMDSDevice Implementation   //
///////////////////////////////////////

/** @brief Mutex-protected task pusher
 **/

static void rm_mds_push_task_impl(RmMDSDevice *device, RmMDSTask *task) {
    g_mutex_lock(&device->lock);
    {
        device->unsorted_tasks = g_slist_prepend(device->unsorted_tasks, task);
        g_cond_signal(&device->cond);
    }
    g_mutex_unlock(&device->lock);
}

/** @brief Mutex-protected task popper
 **/

static RmMDSTask *rm_mds_pop_task(RmMDSDevice *device) {
    RmMDSTask *task = NULL;
    g_mutex_lock(&device->lock);
    {
        if(device->sorted_tasks) {
            task = device->sorted_tasks->data;
            device->sorted_tasks =
                g_slist_delete_link(device->sorted_tasks, device->sorted_tasks);
        }
    }
    g_mutex_unlock(&device->lock);
    return task;
}

/** @brief GCompareDataFunc wrapper for mds->prioritiser
 **/
static gint rm_mds_compare(const RmMDSTask *a, const RmMDSTask *b,
                           RmMDSSortFunc prioritiser) {
    gint result = prioritiser(a, b);
    return result;
}

/** @brief RmMDSDevice worker thread
 **/
static void rm_mds_factory(RmMDSDevice *device, RmMDS *mds) {
    /* rm_mds_factory processes tasks from device->task_list.
     * After completing one pass of the device, returns self to the
     * mds->pool threadpool. */
    gint processed = 0;
    g_mutex_lock(&device->lock);
    {
        /* check for empty queues - if so then wait a little while before giving up */
        if(!device->sorted_tasks && !device->unsorted_tasks && device->ref_count > 0) {
            /* timed wait for signal from rm_mds_push_task_impl() */
            gint64 end_time = g_get_monotonic_time() + MDS_EMPTYQUEUE_SLEEP_US;
            g_cond_wait_until(&device->cond, &device->lock, end_time);
        }

        /* sort and merge task lists */
        if(device->unsorted_tasks) {
            if(mds->prioritiser) {
                device->sorted_tasks = g_slist_concat(
                    g_slist_sort_with_data(device->unsorted_tasks,
                                           (GCompareDataFunc)rm_mds_compare,
                                           (RmMDSSortFunc)mds->prioritiser),
                    device->sorted_tasks);
            } else {
                device->sorted_tasks =
                    g_slist_concat(device->unsorted_tasks, device->sorted_tasks);
            }
            device->unsorted_tasks = NULL;
        }
    }
    g_mutex_unlock(&device->lock);

    /* process tasks from device->sorted_tasks */
    RmMDSTask *task = NULL;
    while(processed < mds->pass_quota && (task = rm_mds_pop_task(device))) {
        if(mds->func(task->task_data, mds->user_data)) {
            /* task succeeded; update counters */
            ++processed;
        }
        rm_mds_task_free(task);
    }

    if(rm_mds_device_ref(device, 0) > 0) {
        /* return self to pool for further processing */
        if(processed == 0) {
            /* stalled queue; chill for a bit */
            g_usleep(1000);
        }
        rm_util_thread_pool_push(mds->pool, device);
    } else if(g_atomic_int_dec_and_test(&device->threads)) {
        /* free self and signal to rm_mds_free() */
        g_mutex_lock(&mds->lock);
        {
            rm_log_debug_line("Freeing device %" LLU " (pointer %p)", (RmOff)device->disk,
                              device);
            g_hash_table_remove(mds->disks, GINT_TO_POINTER(device->disk));
            rm_mds_device_free(device);
            g_cond_signal(&mds->cond);
        }
        g_mutex_unlock(&mds->lock);
    }
}

/** @brief Push a RmMDSDevice to the threadpool
 **/
void rm_mds_device_start(RmMDSDevice *device, RmMDS *mds) {
    g_assert(device->threads == 0);

    device->threads = mds->threads_per_disk;
    g_mutex_lock(&device->lock);
    {
        for(int i = 0; i < mds->threads_per_disk; ++i) {
            rm_log_debug_line("Starting disk %" LLU " (pointer %p) thread #%i",
                              (RmOff)device->disk, device, i + 1);
            rm_util_thread_pool_push(mds->pool, device);
        }
    }
    g_mutex_unlock(&device->lock);
}

void rm_mds_start(RmMDS *mds) {
    guint disk_count = g_hash_table_size(mds->disks);
    guint threads = CLAMP(mds->threads_per_disk * disk_count, 1, (guint)mds->max_threads);
    rm_log_debug_line("Starting MDS scheduler with %i threads", threads);

    mds->pool = rm_util_thread_pool_new((GFunc)rm_mds_factory, mds, threads);
    mds->running = TRUE;
    GList *disks = g_hash_table_get_values(mds->disks);
    g_list_foreach(disks, (GFunc)rm_mds_device_start, mds);
    g_list_free(disks);
}

static RmMDSDevice *rm_mds_device_get_by_disk(RmMDS *mds, const dev_t disk) {
    RmMDSDevice *result = NULL;
    g_mutex_lock(&mds->lock);
    {
        g_assert(mds->disks);

        result = g_hash_table_lookup(mds->disks, GINT_TO_POINTER(disk));
        if(!result) {
            result = rm_mds_device_new(mds, disk);
            g_hash_table_insert(mds->disks, GINT_TO_POINTER(disk), result);
            if(g_atomic_int_get(&mds->running) == TRUE) {
                rm_mds_device_start(result, mds);
            }
        }
    }
    g_mutex_unlock(&mds->lock);
    return result;
}

//////////////////////////
//  API Implementation  //
//////////////////////////

RmMDS *rm_mds_new(const gint max_threads, RmMountTable *mount_table, bool fake_disk) {
    RmMDS *self = g_slice_new0(RmMDS);

    g_mutex_init(&self->lock);
    g_cond_init(&self->cond);

    self->max_threads = max_threads;

    if(!mount_table && !fake_disk) {
        self->mount_table = rm_mounts_table_new(FALSE);
    } else {
        self->mount_table = mount_table;
    }

    self->fake_disk = fake_disk;
    self->disks = g_hash_table_new(g_direct_hash, g_direct_equal);
    self->running = FALSE;

    return self;
}

void rm_mds_configure(RmMDS *self,
                      const RmMDSFunc func,
                      const gpointer user_data,
                      const gint pass_quota,
                      const gint threads_per_disk,
                      RmMDSSortFunc prioritiser) {
    g_assert(self->running == FALSE);
    self->func = func;
    self->user_data = user_data;
    self->threads_per_disk = threads_per_disk;
    self->pass_quota = (pass_quota > 0) ? pass_quota : G_MAXINT;
    self->prioritiser = prioritiser;
}

<<<<<<< HEAD
static gint rm_mds_disk_count(RmMDS *mds) {
    gint result = 0;
    result = g_hash_table_size(mds->disks);
    rm_log_debug_line("rm_mds_disk_count: %i active disks", result);
    return result;
}

void rm_mds_finish(RmMDS *mds) {
    /* wait for any pending threads to finish */
    g_mutex_lock(&mds->lock);
    while(rm_mds_disk_count(mds) > 0) {
        /* wait for a device to finish */
        g_cond_wait(&mds->cond, &mds->lock);
=======
void rm_mds_finish(RmMDS *mds) {
    g_mutex_lock(&mds->lock);
    /* wait for any pending threads to finish */
    {
        while(g_hash_table_size(mds->disks) > 0) {
            /* wait for a device to finish */
            { g_cond_wait(&mds->cond, &mds->lock); }
        }
>>>>>>> 07dae5aa
    }
    g_mutex_unlock(&mds->lock);
    mds->running = FALSE;
    if(mds->pool) {
        g_thread_pool_free(mds->pool, false, true);
    }
}

void rm_mds_free(RmMDS *mds, gboolean free_mount_table) {
    rm_mds_finish(mds);

    g_hash_table_destroy(mds->disks);

    if(free_mount_table && mds->mount_table) {
        rm_mounts_table_destroy(mds->mount_table);
    }
    g_mutex_clear(&mds->lock);
    g_cond_clear(&mds->cond);
    g_slice_free(RmMDS, mds);
}

gint rm_mds_device_ref(RmMDSDevice *device, const gint ref_count) {
    gint result = 0;
    g_mutex_lock(&device->lock);
    {
        device->ref_count += ref_count;
        result = device->ref_count;
    }
    g_mutex_unlock(&device->lock);
    return result;
}

RmMDSDevice *rm_mds_device_get(RmMDS *mds, const char *path, dev_t dev) {
    dev_t disk = 0;
    if(dev == 0) {
        dev = rm_mounts_get_disk_id_by_path(mds->mount_table, path);
    }
    if(mds->fake_disk) {
        disk = dev;
    } else {
        disk = rm_mounts_get_disk_id(mds->mount_table, dev, path);
    }
    return rm_mds_device_get_by_disk(mds, disk);
}

gboolean rm_mds_device_is_rotational(RmMDSDevice *device) {
    return device->is_rotational;
}

void rm_mds_push_task(RmMDSDevice *device, dev_t dev, gint64 offset, const char *path,
                      const gpointer task_data) {
    if(device->is_rotational && offset == -1) {
        offset = rm_offset_get_from_path(path, 0, NULL);
    }

    RmMDSTask *task = rm_mds_task_new(dev, offset, task_data);
    rm_mds_push_task_impl(device, task);
}

/**
 * @brief prioritiser function for basic elevator algorithm
 **/
gint rm_mds_elevator_cmp(const RmMDSTask *task_a, const RmMDSTask *task_b) {
    return (2 * SIGN_DIFF(task_a->dev, task_b->dev) +
            1 * SIGN_DIFF(task_a->offset, task_b->offset));
}<|MERGE_RESOLUTION|>--- conflicted
+++ resolved
@@ -356,21 +356,6 @@
     self->prioritiser = prioritiser;
 }
 
-<<<<<<< HEAD
-static gint rm_mds_disk_count(RmMDS *mds) {
-    gint result = 0;
-    result = g_hash_table_size(mds->disks);
-    rm_log_debug_line("rm_mds_disk_count: %i active disks", result);
-    return result;
-}
-
-void rm_mds_finish(RmMDS *mds) {
-    /* wait for any pending threads to finish */
-    g_mutex_lock(&mds->lock);
-    while(rm_mds_disk_count(mds) > 0) {
-        /* wait for a device to finish */
-        g_cond_wait(&mds->cond, &mds->lock);
-=======
 void rm_mds_finish(RmMDS *mds) {
     g_mutex_lock(&mds->lock);
     /* wait for any pending threads to finish */
@@ -379,9 +364,9 @@
             /* wait for a device to finish */
             { g_cond_wait(&mds->cond, &mds->lock); }
         }
->>>>>>> 07dae5aa
     }
     g_mutex_unlock(&mds->lock);
+
     mds->running = FALSE;
     if(mds->pool) {
         g_thread_pool_free(mds->pool, false, true);
