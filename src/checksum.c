/*
 *  This file is part of rmlint.
 *
 *  rmlint is free software: you can redistribute it and/or modify
 *  it under the terms of the GNU General Public License as published by
 *  the Free Software Foundation, either version 3 of the License, or
 *  (at your option) any later version.
 *
 *  rmlint is distributed in the hope that it will be useful,
 *  but WITHOUT ANY WARRANTY; without even the implied warranty of
 *  MERCHANTABILITY or FITNESS FOR A PARTICULAR PURPOSE.  See the
 *  GNU General Public License for more details.
 *
 *  You should have received a copy of the GNU General Public License
 *  along with rmlint.  If not, see <http://www.gnu.org/licenses/>.
 *
 * Authors:
 *
 *  - Christopher <sahib> Pahl 2010-2014 (https://github.com/sahib)
 *  - Daniel <SeeSpotRun> T.   2014-2014 (https://github.com/SeeSpotRun)
 *
 * Hosted on http://github.com/sahib/rmlint
 *
 */

#include <stdio.h>
#include <string.h>
#include <glib.h>

#include <sys/mman.h>
#include <sys/stat.h>
#include <unistd.h>
#include <fcntl.h>

#include "checksum.h"

#include "checksums/citycrc.h"
#include "checksums/murmur3.h"
#include "checksums/spooky-c.h"

RmDigestType rm_string_to_digest_type(const char *string) {
    if(string == NULL) {
        return RM_DIGEST_UNKNOWN;
    } else if(!strcasecmp(string, "md5")) {
        return RM_DIGEST_MD5;
#if HAVE_SHA512
    } else if(!strcasecmp(string, "sha512")) {
        return RM_DIGEST_SHA512;
#endif
    } else if(!strcasecmp(string, "city512")) {
        return RM_DIGEST_CITY512;
    } else if(!strcasecmp(string, "murmur512")) {
        return RM_DIGEST_MURMUR512;
    } else if(!strcasecmp(string, "sha256")) {
        return RM_DIGEST_SHA256;
    } else if(!strcasecmp(string, "city256")) {
        return RM_DIGEST_CITY256;
    } else if(!strcasecmp(string, "murmur256")) {
        return RM_DIGEST_MURMUR256;
    } else if(!strcasecmp(string, "sha1")) {
        return RM_DIGEST_SHA1;
    } else if(!strcasecmp(string, "spooky32")) {
        return RM_DIGEST_SPOOKY32;
    } else if(!strcasecmp(string, "spooky64")) {
        return RM_DIGEST_SPOOKY64;
    } else if(!strcasecmp(string, "murmur") || !strcasecmp(string, "murmur128")) {
        return RM_DIGEST_MURMUR;
    } else if(!strcasecmp(string, "spooky") || !strcasecmp(string, "spooky128")) {
        return RM_DIGEST_SPOOKY;
    } else if(!strcasecmp(string, "city") || !strcasecmp(string, "city128")) {
        return RM_DIGEST_CITY;
    } else if(!strcasecmp(string, "bastard") || !strcasecmp(string, "bastard256")) {
        return RM_DIGEST_BASTARD;
    } else if(!strcasecmp(string, "ext")) {
        return RM_DIGEST_EXT;
    } else if(!strcasecmp(string, "cumulative")) {
        return RM_DIGEST_CUMULATIVE;
    } else if(!strcasecmp(string, "paranoid")) {
        return RM_DIGEST_PARANOID;
    } else {
        return RM_DIGEST_UNKNOWN;
    }
}

const char *rm_digest_type_to_string(RmDigestType type) {
    static const char *names[] = {
        [RM_DIGEST_UNKNOWN]    = "unknown",
        [RM_DIGEST_MURMUR]     = "murmur",
        [RM_DIGEST_SPOOKY]     = "spooky",
        [RM_DIGEST_SPOOKY32]   = "spooky32",
        [RM_DIGEST_SPOOKY64]   = "spooky64",
        [RM_DIGEST_CITY]       = "city",
        [RM_DIGEST_MD5]        = "md5",
        [RM_DIGEST_SHA1]       = "sha1",
        [RM_DIGEST_SHA256]     = "sha256",
        [RM_DIGEST_SHA512]     = "sha512",
        [RM_DIGEST_MURMUR256]  = "murmur256",
        [RM_DIGEST_CITY256]    = "city256",
        [RM_DIGEST_BASTARD]    = "bastard",
        [RM_DIGEST_MURMUR512]  = "murmur512",
        [RM_DIGEST_CITY512]    = "city512",
        [RM_DIGEST_EXT]        = "ext",
        [RM_DIGEST_CUMULATIVE] = "cumulative",
        [RM_DIGEST_PARANOID]   = "paranoid"
    };

    return names[CLAMP(type, 0, sizeof(names) / sizeof(names[0]))];
}

RmOff rm_digest_paranoia_bytes(void) {
    return 16 * 1024 * 1024;
    /* this is big enough buffer size to make seek time fairly insignificant relative to sequential read time,
     * eg 16MB read at typical 100 MB/s read rate = 160ms read vs typical seek time 10ms*/
}

#define ADD_SEED(digest, seed) {                                                           \
    if(seed) {                                                                             \
        g_checksum_update(digest->glib_checksum, (const guchar *)&seed, sizeof(RmOff));    \
    }                                                                                      \
}

RmDigest *rm_digest_new(RmDigestType type, RmOff seed1, RmOff seed2, RmOff paranoid_size) {
    RmDigest *digest = g_slice_new0(RmDigest);

    digest->checksum = NULL;
    digest->type = type;
    digest->bytes = 0;

    digest->initial_seed1 = seed1;
    digest->initial_seed2 = seed2;

    switch(type) {
    case RM_DIGEST_SPOOKY32:
        /* cannot go lower than 64, since we read 8 byte in some places.
         * simulate by leaving the part at the end empty
         */
        digest->bytes = 64 / 8;
        break;
    case RM_DIGEST_SPOOKY64:
        digest->bytes = 64 / 8;
        break;
    case RM_DIGEST_MD5:
        digest->glib_checksum = g_checksum_new(G_CHECKSUM_MD5);
        ADD_SEED(digest, seed1);
        digest->bytes = 128 / 8;
        return digest;
#if HAVE_SHA512
    case RM_DIGEST_SHA512:
        digest->glib_checksum = g_checksum_new(G_CHECKSUM_SHA512);
        ADD_SEED(digest, seed1);
        digest->bytes = 512 / 8;
        return digest;
#endif
    case RM_DIGEST_SHA256:
        digest->glib_checksum = g_checksum_new(G_CHECKSUM_SHA256);
        ADD_SEED(digest, seed1);
        digest->bytes = 256 / 8;
        return digest;
    case RM_DIGEST_SHA1:
        digest->glib_checksum = g_checksum_new(G_CHECKSUM_SHA1);
        ADD_SEED(digest, seed1);
        digest->bytes = 160 / 8;
        return digest;
    case RM_DIGEST_MURMUR512:
    case RM_DIGEST_CITY512:
        digest->bytes = 512 / 8;
        break;
    case RM_DIGEST_EXT:
        /* gets allocated on rm_digest_update() */
        digest->bytes = paranoid_size;
        break;
    case RM_DIGEST_MURMUR256:
    case RM_DIGEST_CITY256:
    case RM_DIGEST_BASTARD:
        digest->bytes = 256 / 8;
        break;
    case RM_DIGEST_SPOOKY:
    case RM_DIGEST_MURMUR:
    case RM_DIGEST_CITY:
    case RM_DIGEST_CUMULATIVE:
        digest->bytes = 128 / 8;
        break;
    case RM_DIGEST_PARANOID:
        g_assert(paranoid_size <= rm_digest_paranoia_bytes());
        g_assert(paranoid_size > 0);
        digest->bytes = paranoid_size;
        digest->paranoid_offset = 0;
        digest->shadow_hash = rm_digest_new(RM_DIGEST_SPOOKY, seed1, seed2, 0);
        break;
    default:
        g_assert_not_reached();
    }

    /* starting values to let us generate up to 4 different hashes in parallel with
     * different starting seeds:
     * */
    static const RmOff seeds[4] = {
        0x0000000000000000,
        0xf0f0f0f0f0f0f0f0,
        0x3333333333333333,
        0xaaaaaaaaaaaaaaaa
    };

    if(digest->bytes > 0) {
        const int n_seeds = sizeof(seeds) / sizeof(seeds[0]);

        /* checksum type - allocate memory and initialise */
        digest->checksum = g_slice_alloc0(digest->bytes);
        for (gsize block = 0; block < (digest->bytes / 16); block++) {
            digest->checksum[block].first = seeds[block % n_seeds] ^ digest->initial_seed1;
            digest->checksum[block].second = seeds[block % n_seeds] ^ digest->initial_seed2;
        }
    }

    if (digest->type == RM_DIGEST_BASTARD) {
        /* bastard type *always* has *pure* murmur hash for first checksum
         * and seeded city for second checksum */
        digest->checksum[0].first = digest->checksum[0].second = 0;
    }
    return digest;
}

void rm_digest_paranoia_shrink(RmDigest *digest, gsize new_size) {
    g_assert(new_size < digest->bytes);
    g_assert(digest->type == RM_DIGEST_PARANOID);

    uint128 *old_checksum = digest->checksum;
    gsize old_bytes = digest->bytes;

    digest->checksum = g_slice_alloc0(new_size);
    digest->bytes = new_size;
    memcpy(digest->checksum, old_checksum, new_size);

    g_slice_free1(old_bytes, old_checksum);
}

void rm_digest_free(RmDigest *digest) {
    switch(digest->type) {
    case RM_DIGEST_MD5:
    case RM_DIGEST_SHA512:
    case RM_DIGEST_SHA256:
    case RM_DIGEST_SHA1:
        g_checksum_free(digest->glib_checksum);
        digest->glib_checksum = NULL;
        break;
    case RM_DIGEST_PARANOID:
        if(digest->shadow_hash) {
            rm_digest_free(digest->shadow_hash);
        }
    case RM_DIGEST_EXT:
    case RM_DIGEST_CUMULATIVE:
    case RM_DIGEST_MURMUR512:
    case RM_DIGEST_CITY512:
    case RM_DIGEST_MURMUR256:
    case RM_DIGEST_CITY256:
    case RM_DIGEST_BASTARD:
    case RM_DIGEST_SPOOKY:
    case RM_DIGEST_SPOOKY32:
    case RM_DIGEST_SPOOKY64:
    case RM_DIGEST_MURMUR:
    case RM_DIGEST_CITY:
        if(digest->checksum) {
            g_slice_free1(digest->bytes, digest->checksum);
            digest->checksum = NULL;
        }
        break;
    default:
        g_assert_not_reached();
    }
    g_slice_free(RmDigest, digest);
}

void rm_digest_update(RmDigest *digest, const unsigned char *data, RmOff size) {
    switch(digest->type) {
    case RM_DIGEST_EXT: 
        /* Data is assumed to be a hex representation of a cchecksum.
         * Needs to be compressed in pure memory first.
         *
         * Checksum is not updated but rather overwritten. 
         * */
        #define CHAR_TO_NUM(c) (unsigned char)(g_ascii_isdigit(c) ? c - '0' : (c - 'a') + 10)

<<<<<<< HEAD
        g_assert(data);

        unsigned i;
        for(i = 0; i < MIN(digest->bytes, size / 2); ++i) {
=======
        digest->bytes = size / 2;
        digest->checksum = g_slice_alloc0(digest->bytes);

        for(unsigned i = 0; i < digest->bytes; ++i) {
>>>>>>> 1fcf78ae
            ((guint8 *)digest->checksum)[i] = (CHAR_TO_NUM(data[2 * i]) << 4) + CHAR_TO_NUM(data[2 * i + 1]);
        }

        /* Shrink to needed length, no need to carry more memory around */
        if(i < digest->bytes) {
            g_slice_free1(digest->bytes - i, &digest->checksum[i]);
            digest->bytes = i;
        }
        
        break;
    case RM_DIGEST_MD5:
    case RM_DIGEST_SHA512:
    case RM_DIGEST_SHA256:
    case RM_DIGEST_SHA1:
        g_checksum_update(digest->glib_checksum, (const guchar *)data, size);
        break;
    case RM_DIGEST_SPOOKY32:
        digest->checksum[0].first = spooky_hash32(data, size, digest->checksum[0].first);
        break;
    case RM_DIGEST_SPOOKY64:
        digest->checksum[0].first = spooky_hash64(data, size, digest->checksum[0].first);
        break;
    case RM_DIGEST_SPOOKY:
        spooky_hash128(data, size, &digest->checksum[0].first, &digest->checksum[0].second);
        break;
    case RM_DIGEST_MURMUR512:
    case RM_DIGEST_MURMUR256:
    case RM_DIGEST_MURMUR:
        for (guint8 block = 0; block < ( digest->bytes / 16 ); block++) {
#if RM_PLATFORM_32
            MurmurHash3_x86_128(data, size,
                                (uint32_t)digest->checksum[block].first,
                                &digest->checksum[block]); //&
#elif RM_PLATFORM_64
            MurmurHash3_x64_128(data, size,
                                (uint32_t)digest->checksum[block].first,
                                &digest->checksum[block]);
#else
#error "Probably not a good idea to compile rmlint on 16bit."
#endif
        }
        break;
    case RM_DIGEST_CITY:
    case RM_DIGEST_CITY256:
    case RM_DIGEST_CITY512:
        for (guint8 block = 0; block < (digest->bytes / 16); block++) {
            /* Opt out for the more optimized version.
            * This needs the crc command of sse4.2
            * (available on Intel Nehalem and up; my amd box doesn't have this though)
            */
#if RM_PLATFORM_64 && HAVE_SSE42
            digest->checksum[block] = CityHashCrc128WithSeed((const char *)data, size, digest->checksum[block]);
#else
            digest->checksum[block] = CityHash128WithSeed((const char *) data, size, digest->checksum[block]);
#endif
        }
        break;
    case RM_DIGEST_BASTARD:
        MurmurHash3_x86_128(data, size, (uint32_t)digest->checksum[0].first, &digest->checksum[0]);
#if RM_PLATFORM_64 && HAVE_SSE42
        digest->checksum[1] = CityHashCrc128WithSeed((const char *)data, size, digest->checksum[1]);
#else
        digest->checksum[1] = CityHash128WithSeed((const char *) data, size, digest->checksum[1]);
#endif
        break;
    case RM_DIGEST_CUMULATIVE: {
        /* This is basically FNV1a, it is just important that the order of
         * adding data to the hash has no effect on the result, so it can
         * be used as a lookup key:
         *
         * http://en.wikipedia.org/wiki/Fowler%E2%80%93Noll%E2%80%93Vo_hash_function
         * */
        RmOff hash = 0xcbf29ce484222325;
        for(gsize i = 0; i < digest->bytes; ++i) {
            hash ^= ((guint8 *)data)[i % size];
            hash *= 0x100000001b3;
            ((guint8 *)digest->checksum)[i] += hash;
        }
    }
    break;
    case RM_DIGEST_PARANOID:
        g_assert(size + digest->paranoid_offset <= digest->bytes);
        memcpy((char *)digest->checksum + digest->paranoid_offset, data, size);
        digest->paranoid_offset += size;
        rm_digest_update(digest->shadow_hash, data, size);
        break;
    default:
        g_assert_not_reached();
    }
}

RmDigest *rm_digest_copy(RmDigest *digest) {
    g_assert(digest);

    RmDigest *self = NULL;

    switch(digest->type) {
    case RM_DIGEST_MD5:
    case RM_DIGEST_SHA512:
    case RM_DIGEST_SHA256:
    case RM_DIGEST_SHA1:
        self = g_slice_new0(RmDigest);
        self->bytes = digest->bytes;
        self->type = digest->type;
        self->glib_checksum = g_checksum_copy(digest->glib_checksum);
        break;
    case RM_DIGEST_PARANOID:
    case RM_DIGEST_SPOOKY:
    case RM_DIGEST_SPOOKY32:
    case RM_DIGEST_SPOOKY64:
    case RM_DIGEST_MURMUR:
    case RM_DIGEST_CITY:
    case RM_DIGEST_CITY256:
    case RM_DIGEST_MURMUR256:
    case RM_DIGEST_CITY512:
    case RM_DIGEST_MURMUR512:
    case RM_DIGEST_BASTARD:
    case RM_DIGEST_CUMULATIVE:
    case RM_DIGEST_EXT:
        self = rm_digest_new(
                   digest->type, digest->initial_seed1, digest->initial_seed2, digest->bytes
               );

        if(self->type == RM_DIGEST_PARANOID) {
            self->paranoid_offset = digest->paranoid_offset;
            rm_digest_free(self->shadow_hash);
            self->shadow_hash = rm_digest_copy(digest->shadow_hash);
        }

        if(self->checksum && digest->checksum) {
            memcpy((char *)self->checksum, (char *)digest->checksum, self->bytes);
        }

        break;
    default:
        g_assert_not_reached();
    }

    return self;
}

guint8 *rm_digest_steal_buffer(RmDigest *digest) {
    guint8 *result = g_slice_alloc0(digest->bytes);
    RmDigest *copy = NULL;
    gsize buflen = digest->bytes;

    switch(digest->type) {
    case RM_DIGEST_MD5:
    case RM_DIGEST_SHA512:
    case RM_DIGEST_SHA256:
    case RM_DIGEST_SHA1:
        /* for all of the above, reading the digest is destructive, so we
         * need to take a copy */
        copy = rm_digest_copy(digest);
        g_checksum_get_digest(copy->glib_checksum, result, &buflen);
        g_assert(buflen == digest->bytes);
        rm_digest_free(copy);
        break;
    case RM_DIGEST_SPOOKY32:
    case RM_DIGEST_SPOOKY64:
    case RM_DIGEST_SPOOKY:
    case RM_DIGEST_MURMUR:
    case RM_DIGEST_CITY:
    case RM_DIGEST_CITY256:
    case RM_DIGEST_MURMUR256:
    case RM_DIGEST_CITY512:
    case RM_DIGEST_MURMUR512:
    case RM_DIGEST_BASTARD:
    case RM_DIGEST_CUMULATIVE:
    case RM_DIGEST_PARANOID:
    case RM_DIGEST_EXT:
        memcpy(result, digest->checksum, digest->bytes);
        break;
    default:
        g_assert_not_reached();
    }

    return result;
}

guint rm_digest_hash(RmDigest *digest) {
    guint8 *buf = NULL;
    gsize bytes = 0;

    if(digest->type == RM_DIGEST_PARANOID) {
        buf = rm_digest_steal_buffer(digest->shadow_hash);
        bytes = digest->shadow_hash->bytes;
    } else {
        buf = rm_digest_steal_buffer(digest);
        bytes = digest->bytes;
    }

    guint hash = *(RmOff *)buf;
    g_slice_free1(bytes, buf);
    return hash;
}

gboolean rm_digest_equal(RmDigest *a, RmDigest *b) {
    guint8 *buf_a = rm_digest_steal_buffer(a);
    guint8 *buf_b = rm_digest_steal_buffer(b);

    gboolean result = !memcmp(buf_a, buf_b, MIN(a->bytes, b->bytes));

    g_slice_free1(a->bytes, buf_a);
    g_slice_free1(b->bytes, buf_b);

    return result;
}

int rm_digest_hexstring(RmDigest *digest, char *buffer) {
    static const char *hex = "0123456789abcdef";
    guint8 *input = NULL;
    gsize bytes = 0;
    if(digest == NULL) {
        return 0;
    }

    if(digest->type == RM_DIGEST_PARANOID) {
        input = rm_digest_steal_buffer(digest->shadow_hash);
        bytes = digest->shadow_hash->bytes;
    } else {
        input = rm_digest_steal_buffer(digest);
        bytes = digest->bytes;
    }

    for(gsize i = 0; i < bytes; ++i) {
        buffer[0] = hex[input[i] / 16];
        buffer[1] = hex[input[i] % 16];

        if(i == bytes - 1) {
            buffer[2] = '\0';
        }

        buffer += 2;
    }

    g_slice_free1(bytes, input);
    return bytes * 2 + 1;
}

int rm_digest_get_bytes(RmDigest *self) {
    if(self == NULL) {
        return 0;
    }

    if(self->type != RM_DIGEST_PARANOID) {
        return self->bytes;
    } else {
        return self->shadow_hash->bytes;
    }
}<|MERGE_RESOLUTION|>--- conflicted
+++ resolved
@@ -280,26 +280,16 @@
          * */
         #define CHAR_TO_NUM(c) (unsigned char)(g_ascii_isdigit(c) ? c - '0' : (c - 'a') + 10)
 
-<<<<<<< HEAD
         g_assert(data);
 
         unsigned i;
-        for(i = 0; i < MIN(digest->bytes, size / 2); ++i) {
-=======
         digest->bytes = size / 2;
         digest->checksum = g_slice_alloc0(digest->bytes);
 
         for(unsigned i = 0; i < digest->bytes; ++i) {
->>>>>>> 1fcf78ae
             ((guint8 *)digest->checksum)[i] = (CHAR_TO_NUM(data[2 * i]) << 4) + CHAR_TO_NUM(data[2 * i + 1]);
         }
 
-        /* Shrink to needed length, no need to carry more memory around */
-        if(i < digest->bytes) {
-            g_slice_free1(digest->bytes - i, &digest->checksum[i]);
-            digest->bytes = i;
-        }
-        
         break;
     case RM_DIGEST_MD5:
     case RM_DIGEST_SHA512:
