--- conflicted
+++ resolved
@@ -387,7 +387,7 @@
 #elif HAVE_SYSCTL
     /* try with sysctl() */
     int device_num = 0;
-    char cmd[32] = {0}, delete_method[32] = {0}, dev_copy[32] = {0}; 
+    char cmd[32] = {0}, delete_method[32] = {0}, dev_copy[32] = {0};
     size_t delete_method_len = sizeof(delete_method_len);
 
     memset(cmd, 0, sizeof(cmd));
@@ -621,16 +621,6 @@
 int rm_mounts_devno_to_wholedisk(_U RmMountEntry *entry, _U dev_t rdev, _U char *disk, _U size_t disk_size, _U dev_t *result) {
 #if HAVE_BLKID
     return blkid_devno_to_wholedisk(rdev, disk, sizeof(disk_size), result);
-<<<<<<< HEAD
-#else
-    /* TODO: Handle FreeBSD detection here.
-     *       This needs libgeom's geom_getree() according to #bsddev
-     *       or sysctl kern.geom.conftxt/confxml
-     *       in order to resolve a rdev to a device name. The device name
-     *       is needed to check if it's a rotational disk.
-     */
-    return -1;
-=======
 #elif HAVE_SYSCTL
     if(DISK_TABLE == NULL) {
         rm_mounts_freebsd_list_disks();
@@ -650,7 +640,6 @@
             return 0;
         }
     }
->>>>>>> edaa6e51
 #endif
 
     return -1;
