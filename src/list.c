/**
*  This file is part of rmlint.
*
*  rmlint is free software: you can redistribute it and/or modify
*  it under the terms of the GNU General Public License as published by
*  the Free Software Foundation, either version 3 of the License, or
*  (at your option) any later version.
*
*  rmlint is distributed in the hope that it will be useful,
*  but WITHOUT ANY WARRANTY; without even the implied warranty of
*  MERCHANTABILITY or FITNESS FOR A PARTICULAR PURPOSE.  See the
*  GNU General Public License for more details.
*
*  You should have received a copy of the GNU General Public License
*  along with rmlint.  If not, see <http://www.gnu.org/licenses/>.
*
** Authors:
 *
 *  - Christopher <sahib> Pahl 2010-2014 (https://github.com/sahib)
 *  - Daniel <SeeSpotRun> T.   2014-2014 (https://github.com/SeeSpotRun)
 *
** Hosted on http://github.com/sahib/rmlint
*
**/

#include <stdio.h>
#include <string.h>
#include <stdlib.h>

#include <fcntl.h>

#include <sys/stat.h>
#include <sys/types.h>
#include <inttypes.h>

#include "list.h"
#include "linttests.h"
#include "filemap.h"
#include "rmlint.h"

RmFile *rm_file_new(const char *path,
                    guint64 fsize,
                    ino_t node,
                    dev_t dev,
                    time_t mtime,
                    RmLintType type,
                    bool is_ppath,
                    unsigned pnum) {
    RmFile *self = g_slice_new0(RmFile);
    self->path = g_strdup(path);
    self->node = node;
    self->dev = dev;
    self->mtime = mtime;
    self->hash_offset = 0;
    self->seek_offset = 0;
    self->state = RM_FILE_STATE_PROCESS;

    // TODO: Use the actualy type from session -> pass it.
    rm_digest_init(&self->digest, RM_DIGEST_SPOOKY, 0, 0);
    g_mutex_init(&self->file_lock);

    if(type == TYPE_DUPE_CANDIDATE) {
        self->offset = 0;
        /* could do ->offset=get_disk_offset(path, 0) here but this is expensive
         * so better to delay this until we have matched file sizes*/
        self->fsize = fsize;
    } else {
        self->fsize = 0;
        self->offset = 0;
    }

    self->lint_type = type;
    self->filter = TRUE;

    self->in_ppath = is_ppath;
    self->pnum = pnum;

    /* Make sure the fp arrays are filled with 0
     This is important if a file has a smaller size
     than the size read in for the fingerprint -
     The backsum might not be calculated then, what might
     cause inaccurate results.
    */
    memset(self->fp[0], 0, _RM_HASH_LEN);
    memset(self->fp[1], 0, _RM_HASH_LEN);
    memset(self->bim, 0, BYTE_MIDDLE_SIZE);

    /* Clear the md5 digest array too */
    memset(self->checksum, 0, _RM_HASH_LEN);

    /* initialised with no hardlink*/
    self->hardlinked_original = NULL;

    return self;
}

void rm_file_destroy(RmFile *file) {
    g_free(file->path);
    rm_digest_finalize(&file->digest);
    g_mutex_clear(&file->file_lock);
    g_slice_free(RmFile, file);
}

void rm_file_set_checksum(RmFileList *list, RmFile *file, RmDigest *digest) {
    g_rec_mutex_lock(&list->lock);
    {
        rm_digest_steal_buffer(digest, file->checksum, _RM_HASH_LEN);
    }
    g_rec_mutex_unlock(&list->lock);
}

void rm_file_set_fingerprint(RmFileList *list, RmFile *file, guint index, RmDigest *digest) {
    g_rec_mutex_lock(&list->lock);
    {
        rm_digest_steal_buffer(digest, file->fp[index], _RM_HASH_LEN);
    }
    g_rec_mutex_unlock(&list->lock);
}

void rm_file_set_middle_bytes(RmFileList *list, RmFile *file, const char *bytes, gsize len) {
    g_rec_mutex_lock(&list->lock);
    {
        memcpy(file->bim, bytes, len);
    }
    g_rec_mutex_unlock(&list->lock);
}

static void rm_file_list_destroy_queue(GQueue *queue) {
    g_queue_free_full(queue, (GDestroyNotify)rm_file_destroy);
}

RmFileList *rm_file_list_new(RmMountTable *mounts) {
    RmFileList *list = g_slice_new0(RmFileList);
    list->size_groups = g_sequence_new((GDestroyNotify)rm_file_list_destroy_queue);
    list->size_table = g_hash_table_new(g_direct_hash, g_direct_equal);
    list->mounts = mounts;
    g_rec_mutex_init(&list->lock);
    return list;
}

void rm_file_list_destroy(RmFileList *list) {
    g_rec_mutex_lock(&list->lock);
    {
        g_sequence_free(list->size_groups);
        g_hash_table_unref(list->size_table);
        rm_mounts_table_destroy(list->mounts);
    }
    g_rec_mutex_unlock(&list->lock);
    g_rec_mutex_clear(&list->lock);
    g_slice_free(RmFileList, list);
}

GSequenceIter *rm_file_list_get_iter(RmFileList *list) {
    GSequenceIter *first = NULL;
    g_rec_mutex_lock(&list->lock);
    {
        first = g_sequence_get_begin_iter(list->size_groups);
    }
    g_rec_mutex_unlock(&list->lock);
    return first;
}

static gint rm_file_list_cmp_file_size(gconstpointer a, gconstpointer b, G_GNUC_UNUSED gpointer data) {
    const GQueue *qa = a, *qb = b;
    RmFile *fa = qa->head->data, *fb = qb->head->data;
    return fa->fsize - fb->fsize;
}

void rm_file_list_append(RmFileList *list, RmFile *file) {
    /* Normalize the device id to the whole disk */
    file->dev = rm_mounts_get_disk_id(list->mounts, file->dev);

    g_rec_mutex_lock(&list->lock);
    {
        GSequenceIter *old_iter = g_hash_table_lookup(
                                      list->size_table, GINT_TO_POINTER(file->fsize)
                                  );

        g_assert(file);

        if(old_iter == NULL) {
            /* Insert a new group */
            GQueue *old_group = g_queue_new();

            g_queue_push_head(old_group, file);
            file->list_node = old_group->head;
            file->file_group = g_sequence_insert_sorted(
                                   list->size_groups, old_group, rm_file_list_cmp_file_size, NULL
                               );
            g_hash_table_insert(
                list->size_table, GINT_TO_POINTER(file->fsize), file->file_group
            );
        } else {
            GQueue *old_group = g_sequence_get(old_iter);
            g_queue_push_head(old_group, file);
            file->file_group = old_iter;
            file->list_node = old_group->head;
        }
    }
    debug("Added Inode: %d Offset: %" PRId64 " file: %s\n", (int)file->node, file->offset, file->path);
    g_rec_mutex_unlock(&list->lock);
}

void rm_file_list_clear(RmFileList *list, GSequenceIter *iter) {
    g_rec_mutex_lock(&list->lock);
    {
        g_sequence_remove(iter);
    }
    g_rec_mutex_unlock(&list->lock);
}

void rm_file_list_remove(G_GNUC_UNUSED RmFileList *list, RmFile *file) {
    g_rec_mutex_lock(&list->lock);
    {
        GQueue *group = g_sequence_get(file->file_group);
        guint64 file_size = file->fsize;

        g_queue_delete_link(group, file->list_node);
        rm_file_destroy(file);

        if(g_queue_get_length(group) == 0) {
            g_queue_free(group);
            g_hash_table_remove(list->size_table, GINT_TO_POINTER(file_size));
        }
    }
    g_rec_mutex_unlock(&list->lock);
}

static gint rm_file_list_cmp_file(gconstpointer a, gconstpointer b, G_GNUC_UNUSED gpointer data) {
    const RmFile *fa = a, *fb = b;
    if (fa->node != fb->node)
        return fa->node - fb->node;
    else if (fa->dev != fb->dev)
        return fa->dev - fb->dev;
    else
        return strcmp(rm_basename(fa->path), rm_basename(fb->path));

}

static gint rm_file_list_cmp_file_offset(gconstpointer a, gconstpointer b, G_GNUC_UNUSED gpointer data) {
    const RmFile *fa = a, *fb = b;
    const bool forward = (bool)data;

    /* offset can get very large, so returning the difference
     * can lead to a overflow in gint, therefore these detailed ifs
     */
    if(fa->offset < fb->offset) {
        return -1 ? forward : +1;
    }

    if(fa->offset > fb->offset) {
        return +1 ? forward : -1;
    }

    return 0;
}

/* Sort criteria for sorting by preferred path (first) then user-input criteria */
long cmp_orig_criteria(RmFile *a, RmFile *b, gpointer user_data) {
    RmSession *session = user_data;
    RmSettings *sets = session->settings;

    if (a->in_ppath != b->in_ppath) {
        return a->in_ppath - b->in_ppath;
    } else {
        int sort_criteria_len = strlen(sets->sort_criteria);
        for (int i = 0; i < sort_criteria_len; i++) {
            long cmp = 0;
            switch (sets->sort_criteria[i]) {
            case 'm':
                cmp = (long)(a->mtime) - (long)(b->mtime);
                break;
            case 'M':
                cmp = (long)(b->mtime) - (long)(a->mtime);
                break;
            case 'a':
                cmp = strcmp (rm_basename(a->path), rm_basename (b->path));
                break;
            case 'A':
                cmp = strcmp (rm_basename(b->path), rm_basename (a->path));
                break;
            case 'p':
                cmp = (long)a->pnum - (long)b->pnum;
                break;
            case 'P':
                cmp = (long)b->pnum - (long)a->pnum;
                break;
            }
            if (cmp) {
                return cmp;
            }
        }
    }
    return 0;
}

/* If we have more than one path, or a fs loop, several RMFILEs may point to the
 * same (physically same!) file.  This would result in potentially dangerous
 * false positives where the "duplicate" that gets deleted is actually the
 * original rm_file_list_remove_double_paths() searches for and removes items in
 * LIST  which are pointing to the same file.  Depending on settings, also
 * removes hardlinked duplicates sets, keeping just one of each set.  Note: LIST
 * must be sorted by dev/node or node/dev before callind.  Returns number of
 * files removed from FP.
 * */
static guint rm_file_list_remove_double_paths(RmFileList *list, GQueue *group, RmSession *session) {
    RmSettings *settings = session->settings;
    guint removed_cnt = 0;

    GList *iter = group->head;
    while(iter && iter->next) {
        RmFile *file = iter->data, *next_file = iter->next->data;

        if (file->node == next_file->node && file->dev == next_file->dev) {
            /* files have same dev and inode:  might be hardlink (safe to delete), or
             * two paths to the same original (not safe to delete) */
            if   (0
                    || (!settings->find_hardlinked_dupes)
                    /* not looking for hardlinked dupes so kick out all dev/inode collisions*/
                    ||  (1
                         && (strcmp(rm_basename(file->path), rm_basename(next_file->path)) == 0)
                         /* double paths and loops will always have same basename */
                         && (parent_node(file->path) == parent_node(next_file->path))
                         /* double paths and loops will always have same dir inode number*/
                        )
                 ) {
                /* kick FILE or NEXT_FILE out */
                if ( cmp_orig_criteria(file, next_file, session) >= 0 ) {
                    /* FILE does not outrank NEXT_FILE in terms of ppath */
                    iter = iter->next;
                    rm_file_list_remove(list, file);
                } else {
                    /*iter = iter->next->next;  no, actually we want to leave FILE where it is */
                    rm_file_list_remove(list, next_file);
                }

                removed_cnt++;
            } else {
                /*hardlinked - store the hardlink to save time later building checksums*/
                if (file->hardlinked_original)
                    next_file->hardlinked_original = file->hardlinked_original;
                else
                    next_file->hardlinked_original = file;
                iter = iter->next;
            }
        } else {
            iter = iter->next;
        }
    }

    return removed_cnt;
}

static void rm_file_list_count_pref_paths(GQueue *group, int *num_pref, int *num_nonpref) {
    for(GList *iter = group->head; iter; iter = iter->next) {
        RmFile *file = iter->data;
        if(file->in_ppath) {
            *num_pref = *num_pref + 1;
        } else {
            *num_nonpref = *num_nonpref + 1;
        }
    }
}

RmFile *rm_file_list_iter_all(RmFileList *list, RmFile *previous) {
    RmFile *result = NULL;
    g_rec_mutex_lock(&list->lock);
    {
        if(previous == NULL) {
            if(rm_file_list_get_iter(list)) {
                GQueue *group = g_sequence_get(rm_file_list_get_iter(list));
                result = group->head->data;
            } else {
                result = NULL;
            }
        } else if(previous->list_node && previous->list_node->next) {
            return previous->list_node->next->data;
        } else {
            GSequenceIter *next_pos = previous->file_group;
            next_pos = g_sequence_iter_next(next_pos);

            /* Advance one group */
            if(g_sequence_iter_is_end(next_pos)) {
                /* That is the only occassion where NULL is returned
                 * with a non-empty list */
                result = NULL;
            } else {
                GQueue *group = g_sequence_get(next_pos);
                result = group->head->data;
            }
        }
    }
    g_rec_mutex_unlock(&list->lock);

    return result;
}

gsize rm_file_list_sort_groups(RmFileList *list, RmSession *session) {
    RmSettings *settings = session->settings;
    gsize removed_cnt = 0;

    g_rec_mutex_lock(&list->lock);
    {
        g_sequence_sort(list->size_groups, rm_file_list_cmp_file_size, NULL);

        GSequenceIter *iter = rm_file_list_get_iter(list);
        while(!g_sequence_iter_is_end(iter)) {
            GQueue *queue = g_sequence_get(iter);
            int num_pref = 0, num_nonpref = 0;
            if(queue->length >= 2) {
                rm_file_list_count_pref_paths(queue, &num_pref, &num_nonpref);
                g_queue_sort(queue, rm_file_list_cmp_file, NULL);
                removed_cnt += rm_file_list_remove_double_paths(
                                   list, queue, session
                               );
            }

            /* Not important for duplicate finding, remove the isle */
            if (
                (queue->length < 2) ||
                ((settings->must_match_original) && (num_pref == 0)) ||
                ((settings->keep_all_originals) && (num_nonpref == 0) )
            ) {
                GSequenceIter *old_iter = iter;
                iter = g_sequence_iter_next(iter);
                g_sequence_remove(old_iter);
            } else {
                for(GList *iter = queue->head; iter; iter = iter->next) {
                    RmFile *file = iter->data;
                    int fd = open(file->path, O_RDONLY);
                    readahead(fd, 0, file->fsize);
                    close(fd);
                }
                iter = g_sequence_iter_next(iter);
            }
        }
    }
    g_rec_mutex_unlock(&list->lock);

    return removed_cnt;
}

gsize rm_file_list_len(RmFileList *list) {
    gsize len = 0;

    g_rec_mutex_lock(&list->lock);
    {
        len = g_sequence_get_length(list->size_groups);
    }
    g_rec_mutex_unlock(&list->lock);

    return len;
}

gulong rm_file_list_byte_size(RmFileList *list, GQueue *group) {
    gulong size = 0;
    g_rec_mutex_lock(&list->lock);
    {
        if(group && group->head && group->head->data) {
            RmFile *file = group->head->data;
            size = file->fsize * group->length;
        } else {
            size = 0;
        }
    }
    g_rec_mutex_unlock(&list->lock);
    return size;
}

void rm_file_list_sort_group(RmFileList *list, GSequenceIter *group, GCompareDataFunc func, gpointer user_data) {
    g_rec_mutex_lock(&list->lock);
    {
        GQueue *queue = g_sequence_get(group);
        g_queue_sort(queue, func, user_data);
    }
    g_rec_mutex_unlock(&list->lock);
}

void rm_file_list_resort_device_offsets(GQueue *dev_list, bool forward, bool force_update) {
    if(force_update) {
<<<<<<< HEAD
        for(GList * iter = dev_list->head; iter; iter = iter->next) {
            RmFile * file = iter->data;
            file->offset = 0;//get_disk_offset(file->disk_offsets, file->hash_offset);
=======
        for(GList *iter = dev_list->head; iter; iter = iter->next) {
            RmFile *file = iter->data;
            file->offset = get_disk_offset(file->path, file->hash_offset);
>>>>>>> 07eed739
        }
    }

    g_queue_sort(dev_list, rm_file_list_cmp_file_offset, GINT_TO_POINTER(forward));
}

GHashTable *rm_file_list_create_devlist_table(RmFileList *list) {
    RmFile *file_iter = NULL;
    GHashTable *dev_list_table = g_hash_table_new_full(
                                     g_direct_hash, g_direct_equal, NULL, (GDestroyNotify)g_queue_free
                                 );

    g_rec_mutex_lock(&list->lock);
    {
        while((file_iter = rm_file_list_iter_all(list, file_iter))) {
            gpointer dev_key = GINT_TO_POINTER(file_iter->dev);
            GQueue *dev_list = g_hash_table_lookup(dev_list_table, dev_key);
            if(dev_list == NULL) {
                dev_list = g_queue_new();
                g_hash_table_insert(dev_list_table, dev_key, dev_list);
            }
            g_queue_push_head(dev_list, file_iter);
        }

        GHashTableIter iter;
        gpointer key, value;

        g_hash_table_iter_init(&iter, dev_list_table);
        while (g_hash_table_iter_next(&iter, &key, &value)) {
            rm_file_list_resort_device_offsets((GQueue *)value, true, true);
        }
    }
    g_rec_mutex_unlock(&list->lock);
    return dev_list_table;
}

static void rm_file_list_print_cb(gpointer data, gpointer G_GNUC_UNUSED user_data) {
    GQueue *queue = data;
    for(GList *iter = queue->head; iter; iter = iter->next) {
        RmFile *file = iter->data;
        g_printerr("  %lu:%lu:%ld:%ld:%s\n", file->offset, file->fsize, file->dev, file->node, file->path);
    }
    g_printerr("----\n");
}

void rm_file_list_print(RmFileList *list) {
    g_rec_mutex_lock(&list->lock);
    {
        g_printerr("### PRINT ###\n");
        g_sequence_foreach(list->size_groups, rm_file_list_print_cb, NULL);
    }
    g_rec_mutex_unlock(&list->lock);
}

#ifdef _RM_COMPILE_MAIN_LIST /* Testcase */

int main(int argc, const char **argv) {
    RmFileList *list = rm_file_list_new();

    for(int i = 1; i < argc; ++i) {
        struct stat buf;
        stat(argv[i], &buf);

        RmFile *file = rm_file_new(argv[i], buf.st_size, buf.st_ino, buf.st_dev, 0, TYPE_DUPE_CANDIDATE, 1, 0);
        rm_file_list_append(list, file);
    }

    GHashTable *table = rm_file_list_create_devlist_table(list);

    GHashTableIter iter;
    gpointer key, value;

    g_hash_table_iter_init(&iter, table);
    while (g_hash_table_iter_next(&iter, &key, &value)) {
        g_printerr("On device: %d:\n", GPOINTER_TO_INT(key));
        rm_file_list_print_cb(value, NULL);
    }

    g_hash_table_unref(table);

    // g_printerr("### INITIAL\n");
    // rm_file_list_print(list);
    // RmSettings settings;
    // settings.must_match_original = FALSE;
    // settings.keep_all_originals = FALSE;
    // settings.find_hardlinked_dupes = TRUE;
    // g_printerr("### SORT AND CLEAN\n");
    // rm_file_list_sort_groups(list, &session);
    // rm_file_list_print(list);

    // g_printerr("### REMOVE LAST ELEMENT OF EACH\n");
    // GSequenceIter *iter = rm_file_list_get_iter(list);
    // while(!g_sequence_iter_is_end(iter)) {
    //     /* Remove the last element of the group - for no particular reason */
    //     GQueue *group = g_sequence_get(iter);
    //     rm_file_list_remove(list, group->tail->data);
    //     iter = g_sequence_iter_next(iter);
    // }

    // rm_file_list_print(list);

    // g_printerr("### CLEAR LAST\n");

    // /* Clear the first group */
    // rm_file_list_clear(list, rm_file_list_get_iter(list));

    // rm_file_list_print(list);

    rm_file_list_destroy(list);
    return 0;
}

#endif<|MERGE_RESOLUTION|>--- conflicted
+++ resolved
@@ -478,15 +478,9 @@
 
 void rm_file_list_resort_device_offsets(GQueue *dev_list, bool forward, bool force_update) {
     if(force_update) {
-<<<<<<< HEAD
-        for(GList * iter = dev_list->head; iter; iter = iter->next) {
-            RmFile * file = iter->data;
-            file->offset = 0;//get_disk_offset(file->disk_offsets, file->hash_offset);
-=======
         for(GList *iter = dev_list->head; iter; iter = iter->next) {
             RmFile *file = iter->data;
-            file->offset = get_disk_offset(file->path, file->hash_offset);
->>>>>>> 07eed739
+            file->offset = get_disk_offset(file->disk_offsets, file->hash_offset);
         }
     }
 
